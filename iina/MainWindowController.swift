//
//  MainWindowController.swift
//  iina
//
//  Created by lhc on 8/7/16.
//  Copyright © 2016 lhc. All rights reserved.
//

import Cocoa
import Mustache
import WebKit

fileprivate let isMacOS11: Bool = {
  if #available(macOS 11.0, *) {
    if #unavailable(macOS 12.0) {
        return true
    }
  }
  return false
}()

fileprivate let TitleBarHeightNormal: CGFloat = {
  if #available(macOS 10.16, *) {
    return 28
  } else {
    return 22
  }
}()
fileprivate let TitleBarHeightWithOSC: CGFloat = TitleBarHeightNormal + 24 + 10
fileprivate let TitleBarHeightWithOSCInFullScreen: CGFloat = 24 + 10
fileprivate let OSCTopMainViewMarginTop: CGFloat = 26
fileprivate let OSCTopMainViewMarginTopInFullScreen: CGFloat = 6

fileprivate let SettingsWidth: CGFloat = 360
fileprivate let PlaylistMinWidth: CGFloat = 240
fileprivate let PlaylistMaxWidth: CGFloat = 400

fileprivate let InteractiveModeBottomViewHeight: CGFloat = 60

fileprivate let UIAnimationDuration = 0.25
fileprivate let OSDAnimationDuration = 0.5
fileprivate let SideBarAnimationDuration = 0.2
fileprivate let CropAnimationDuration = 0.2


fileprivate extension NSStackView.VisibilityPriority {
  static let detachEarly = NSStackView.VisibilityPriority(rawValue: 850)
  static let detachEarlier = NSStackView.VisibilityPriority(rawValue: 800)
  static let detachEarliest = NSStackView.VisibilityPriority(rawValue: 750)
}


class MainWindowController: PlayerWindowController {

  override var windowNibName: NSNib.Name {
    return NSNib.Name("MainWindowController")
  }

  @objc let monospacedFont: NSFont = {
    let fontSize = NSFont.systemFontSize(for: .small)
    return NSFont.monospacedDigitSystemFont(ofSize: fontSize, weight: .regular)
  }()

  // MARK: - Constants

  /** Minimum window size. */
  let minSize = NSMakeSize(285, 120)

  /** For Force Touch. */
  let minimumPressDuration: TimeInterval = 0.5

  // MARK: - Objects, Views

  override var videoView: VideoView {
    return _videoView
  }

  lazy private var _videoView: VideoView = VideoView(frame: window!.contentView!.bounds, player: player)

  /** The quick setting sidebar (video, audio, subtitles). */
  lazy var quickSettingView: QuickSettingViewController = {
    let quickSettingView = QuickSettingViewController()
    quickSettingView.mainWindow = self
    return quickSettingView
  }()

  /** The playlist and chapter sidebar. */
  lazy var playlistView: PlaylistViewController = {
    let playlistView = PlaylistViewController()
    playlistView.mainWindow = self
    return playlistView
  }()

  /** The control view for interactive mode. */
  var cropSettingsView: CropBoxViewController?

  private lazy var magnificationGestureRecognizer: NSMagnificationGestureRecognizer = {
    return NSMagnificationGestureRecognizer(target: self, action: #selector(MainWindowController.handleMagnifyGesture(recognizer:)))
  }()

  /** For auto hiding UI after a timeout. */
  var hideControlTimer: Timer?
  var hideOSDTimer: Timer?

  /** For blacking out other screens. */
  var screens: [NSScreen] = []
  var cachedScreenCount = 0
  var blackWindows: [NSWindow] = []

  lazy var rotation: Int = {
    return player.mpv.getInt(MPVProperty.videoParamsRotate)
  }()

  // MARK: - Status

  override var isOntop: Bool {
    didSet {
      updateOnTopIcon()
    }
  }

  /** For mpv's `geometry` option. We cache the parsed structure
   so never need to parse it every time. */
  var cachedGeometry: GeometryDef?

  var mousePosRelatedToWindow: CGPoint?
  var isDragging: Bool = false
  var isResizingSidebar: Bool = false

  var pipStatus = PIPStatus.notInPIP
  var isInInteractiveMode: Bool = false
  var isVideoLoaded: Bool = false

  var shouldApplyInitialWindowSize = true
  var isWindowHidden: Bool = false
  var isWindowMiniaturizedDueToPip = false

  // might use another obj to handle slider?
  var isMouseInWindow: Bool = false
  var isMouseInSlider: Bool = false

  var isFastforwarding: Bool = false

  var isPausedDueToInactive: Bool = false
  var isPausedDueToMiniaturization: Bool = false
  var isPausedPriorToInteractiveMode: Bool = false

  var lastMagnification: CGFloat = 0.0

  /** Views that will show/hide when cursor moving in/out the window. */
  var fadeableViews: [NSView] = []

  // Left and right arrow buttons

  /** The maximum pressure recorded when clicking on the arrow buttons. */
  var maxPressure: Int32 = 0

  /** The value of speedValueIndex before Force Touch. */
  var oldIndex: Int = AppData.availableSpeedValues.count / 2

  /** When the arrow buttons were last clicked. */
  var lastClick = Date()

  /** The index of current speed in speed value array. */
  var speedValueIndex: Int = AppData.availableSpeedValues.count / 2 {
    didSet {
      if speedValueIndex < 0 || speedValueIndex >= AppData.availableSpeedValues.count {
        speedValueIndex = AppData.availableSpeedValues.count / 2
      }
    }
  }

  /** For force touch action */
  var isCurrentPressInSecondStage = false

  /** Whether current osd needs user interaction to be dismissed */
  var isShowingPersistentOSD = false
  var osdContext: Any?

  // MARK: - Enums

  // Window state

  enum FullScreenState: Equatable {
    case windowed
    case animating(toFullscreen: Bool, legacy: Bool, priorWindowedFrame: NSRect)
    case fullscreen(legacy: Bool, priorWindowedFrame: NSRect)

    var isFullscreen: Bool {
      switch self {
      case .fullscreen: return true
      case let .animating(toFullscreen: toFullScreen, legacy: _, priorWindowedFrame: _): return toFullScreen
      default: return false
      }
    }

    var priorWindowedFrame: NSRect? {
      get {
        switch self {
        case .windowed: return nil
        case .animating(_, _, let p): return p
        case .fullscreen(_, let p): return p
        }
      }
      set {
        guard let newRect = newValue else { return }
        switch self {
        case .windowed: return
        case let .animating(toFullscreen, legacy, _):
          self = .animating(toFullscreen: toFullscreen, legacy: legacy, priorWindowedFrame: newRect)
        case let .fullscreen(legacy, _):
          self = .fullscreen(legacy: legacy, priorWindowedFrame: newRect)
        }
      }
    }

    mutating func startAnimatingToFullScreen(legacy: Bool, priorWindowedFrame: NSRect) {
      self = .animating(toFullscreen: true, legacy: legacy, priorWindowedFrame: priorWindowedFrame)
    }

    mutating func startAnimatingToWindow() {
      guard case .fullscreen(let legacy, let priorWindowedFrame) = self else { return }
      self = .animating(toFullscreen: false, legacy: legacy, priorWindowedFrame: priorWindowedFrame)
    }

    mutating func finishAnimating() {
      switch self {
      case .windowed, .fullscreen: assertionFailure("something went wrong with the state of the world. One must be .animating to finishAnimating. Not \(self)")
      case .animating(let toFullScreen, let legacy, let frame):
        if toFullScreen {
          self = .fullscreen(legacy: legacy, priorWindowedFrame: frame)
        } else{
          self = .windowed
        }
      }
    }
  }

  var fsState: FullScreenState = .windowed {
    didSet {
      switch fsState {
      case .fullscreen: player.mpv.setFlag(MPVOption.Window.fullscreen, true)
      case .animating:  break
      case .windowed:   player.mpv.setFlag(MPVOption.Window.fullscreen, false)
      }
    }
  }

  // Animation state

  /// Animation state of he hide/show part
  enum UIAnimationState {
    case shown, hidden, willShow, willHide
  }

  var animationState: UIAnimationState = .shown
  var osdAnimationState: UIAnimationState = .hidden
  var sidebarAnimationState: UIAnimationState = .hidden

  // Sidebar

  /** Type of the view embedded in sidebar. */
  enum SideBarViewType {
    case hidden // indicating that sidebar is hidden. Should only be used by `sideBarStatus`
    case settings
    case playlist
    func width() -> CGFloat {
      switch self {
      case .settings:
        return SettingsWidth
      case .playlist:
        return CGFloat(Preference.integer(for: .playlistWidth)).clamped(to: PlaylistMinWidth...PlaylistMaxWidth)
      default:
        Logger.fatal("SideBarViewType.width shouldn't be called here")
      }
    }
  }

  var sideBarStatus: SideBarViewType = .hidden

  enum PIPStatus {
    case notInPIP
    case inPIP
    case intermediate
  }

  enum InteractiveMode {
    case crop
    case freeSelecting

    func viewController() -> CropBoxViewController {
      var vc: CropBoxViewController
      switch self {
      case .crop:
        vc = CropSettingsViewController()
      case .freeSelecting:
        vc = FreeSelectingViewController()
      }
      return vc
    }
  }

  // MARK: - Observed user defaults

  private var oscIsInitialized = false

  // Cached user default values
  private lazy var oscPosition: Preference.OSCPosition = Preference.enum(for: .oscPosition)
  private lazy var arrowBtnFunction: Preference.ArrowButtonAction = Preference.enum(for: .arrowButtonAction)
  private lazy var pinchAction: Preference.PinchAction = Preference.enum(for: .pinchAction)
  lazy var displayTimeAndBatteryInFullScreen: Bool = Preference.bool(for: .displayTimeAndBatteryInFullScreen)

  private let localObservedPrefKeys: [Preference.Key] = [
    .oscPosition,
    .showChapterPos,
    .arrowButtonAction,
    .pinchAction,
    .blackOutMonitor,
    .useLegacyFullScreen,
    .displayTimeAndBatteryInFullScreen,
    .controlBarToolbarButtons,
    .alwaysShowOnTopIcon
  ]

  override func observeValue(forKeyPath keyPath: String?, of object: Any?, change: [NSKeyValueChangeKey: Any]?, context: UnsafeMutableRawPointer?) {
    guard let keyPath = keyPath, let change = change else { return }
    super.observeValue(forKeyPath: keyPath, of: object, change: change, context: context)

    switch keyPath {
    case PK.oscPosition.rawValue:
      if let newValue = change[.newKey] as? Int {
        setupOnScreenController(withPosition: Preference.OSCPosition(rawValue: newValue) ?? .floating)
      }
    case PK.showChapterPos.rawValue:
      if let newValue = change[.newKey] as? Bool {
        (playSlider.cell as! PlaySliderCell).drawChapters = newValue
      }
    case PK.verticalScrollAction.rawValue:
      if let newValue = change[.newKey] as? Int {
        verticalScrollAction = Preference.ScrollAction(rawValue: newValue)!
      }
    case PK.horizontalScrollAction.rawValue:
      if let newValue = change[.newKey] as? Int {
        horizontalScrollAction = Preference.ScrollAction(rawValue: newValue)!
      }
    case PK.arrowButtonAction.rawValue:
      if let newValue = change[.newKey] as? Int {
        arrowBtnFunction = Preference.ArrowButtonAction(rawValue: newValue)!
        updateArrowButtonImage()
      }
    case PK.pinchAction.rawValue:
      if let newValue = change[.newKey] as? Int {
        pinchAction = Preference.PinchAction(rawValue: newValue)!
      }
    case PK.blackOutMonitor.rawValue:
      if let newValue = change[.newKey] as? Bool {
        if fsState.isFullscreen {
          newValue ? blackOutOtherMonitors() : removeBlackWindow()
        }
      }
    case PK.useLegacyFullScreen.rawValue:
      resetCollectionBehavior()
    case PK.displayTimeAndBatteryInFullScreen.rawValue:
      if let newValue = change[.newKey] as? Bool {
        displayTimeAndBatteryInFullScreen = newValue
        if !newValue {
          additionalInfoView.isHidden = true
        }
      }
    case PK.controlBarToolbarButtons.rawValue:
      if let newValue = change[.newKey] as? [Int] {
        setupOSCToolbarButtons(newValue.compactMap(Preference.ToolBarButton.init(rawValue:)))
      }
    case PK.alwaysShowOnTopIcon.rawValue:
      updateOnTopIcon()
    default:
      return
    }
  }

  // MARK: - Outlets

  var standardWindowButtons: [NSButton] {
    get {
      return ([.closeButton, .miniaturizeButton, .zoomButton, .documentIconButton] as [NSWindow.ButtonType]).compactMap {
        window?.standardWindowButton($0)
      }
    }
  }

  /** Get the `NSTextField` of widow's title. */
  var titleTextField: NSTextField? {
    get {
      return window?.standardWindowButton(.closeButton)?.superview?.subviews.compactMap({ $0 as? NSTextField }).first
    }
  }

  var titlebarAccesoryViewController: NSTitlebarAccessoryViewController!
  @IBOutlet var titlebarAccessoryView: NSView!

  /** Current OSC view. */
  var currentControlBar: NSView?

  @IBOutlet weak var sideBarRightConstraint: NSLayoutConstraint!
  @IBOutlet weak var sideBarWidthConstraint: NSLayoutConstraint!
  @IBOutlet weak var bottomBarBottomConstraint: NSLayoutConstraint!
  @IBOutlet weak var titleBarHeightConstraint: NSLayoutConstraint!
  @IBOutlet weak var oscTopMainViewTopConstraint: NSLayoutConstraint!
  @IBOutlet weak var fragControlViewMiddleButtons1Constraint: NSLayoutConstraint!
  @IBOutlet weak var fragControlViewMiddleButtons2Constraint: NSLayoutConstraint!

  @IBOutlet weak var titleBarView: NSVisualEffectView!
  @IBOutlet weak var titleBarBottomBorder: NSBox!
  @IBOutlet weak var titlebarOnTopButton: NSButton!

  @IBOutlet weak var controlBarFloating: ControlBarView!
  @IBOutlet weak var controlBarBottom: NSVisualEffectView!
  @IBOutlet weak var timePreviewWhenSeek: NSTextField!
  @IBOutlet weak var leftArrowButton: NSButton!
  @IBOutlet weak var rightArrowButton: NSButton!
  @IBOutlet weak var settingsButton: NSButton!
  @IBOutlet weak var playlistButton: NSButton!
  @IBOutlet weak var sideBarView: NSVisualEffectView!
  @IBOutlet weak var bottomView: NSView!
  @IBOutlet weak var bufferIndicatorView: NSVisualEffectView!
  @IBOutlet weak var bufferProgressLabel: NSTextField!
  @IBOutlet weak var bufferSpin: NSProgressIndicator!
  @IBOutlet weak var bufferDetailLabel: NSTextField!
  @IBOutlet var thumbnailPeekView: ThumbnailPeekView!
  @IBOutlet weak var additionalInfoView: NSVisualEffectView!
  @IBOutlet weak var additionalInfoLabel: NSTextField!
  @IBOutlet weak var additionalInfoStackView: NSStackView!
  @IBOutlet weak var additionalInfoTitle: NSTextField!
  @IBOutlet weak var additionalInfoBatteryView: NSView!
  @IBOutlet weak var additionalInfoBattery: NSTextField!

  @IBOutlet weak var oscFloatingTopView: NSStackView!
  @IBOutlet weak var oscFloatingBottomView: NSView!
  @IBOutlet weak var oscBottomMainView: NSStackView!
  @IBOutlet weak var oscTopMainView: NSStackView!

  @IBOutlet var fragControlView: NSStackView!
  @IBOutlet var fragToolbarView: NSStackView!
  @IBOutlet var fragVolumeView: NSView!
  @IBOutlet var fragSliderView: NSView!
  @IBOutlet var fragControlViewMiddleView: NSView!
  @IBOutlet var fragControlViewLeftView: NSView!
  @IBOutlet var fragControlViewRightView: NSView!

  @IBOutlet weak var leftArrowLabel: NSTextField!
  @IBOutlet weak var rightArrowLabel: NSTextField!

  @IBOutlet weak var osdVisualEffectView: NSVisualEffectView!
  @IBOutlet weak var osdStackView: NSStackView!
  @IBOutlet weak var osdLabel: NSTextField!
  @IBOutlet weak var osdAccessoryText: NSTextField!
  @IBOutlet weak var osdAccessoryProgress: NSProgressIndicator!

  @IBOutlet weak var pipOverlayView: NSVisualEffectView!

  lazy var pluginOverlayViewContainer: NSView! = {
    guard let window = window, let cv = window.contentView else { return nil }
    let view = NSView(frame: .zero)
    view.translatesAutoresizingMaskIntoConstraints = false
    cv.addSubview(view, positioned: .below, relativeTo: bufferIndicatorView)
    Utility.quickConstraints(["H:|[v]|", "V:|[v]|"], ["v": view])
    return view
  }()

  lazy var subPopoverView = playlistView.subPopover?.contentViewController?.view

  var videoViewConstraints: [NSLayoutConstraint.Attribute: NSLayoutConstraint] = [:]
  private var oscFloatingLeadingTrailingConstraint: [NSLayoutConstraint]?

  override var mouseActionDisabledViews: [NSView?] {[sideBarView, currentControlBar, titleBarView, subPopoverView]}

  // MARK: - PIP

  lazy var _pip: PIPViewController = {
    let pip = PIPViewController()
    if #available(macOS 10.12, *) {
      pip.delegate = self
    }
    return pip
  }()
  
  @available(macOS 10.12, *)
  var pip: PIPViewController {
    _pip
  }

  var pipVideo: NSViewController!

  // MARK: - Initialization

  override func windowDidLoad() {
    super.windowDidLoad()

    guard let window = window else { return }

    window.styleMask.insert(.fullSizeContentView)

    // need to deal with control bar, so we handle it manually
    // w.isMovableByWindowBackground  = true

    // set background color to black
    window.backgroundColor = .black

    titleBarView.layerContentsRedrawPolicy = .onSetNeedsDisplay

    titlebarAccesoryViewController = NSTitlebarAccessoryViewController()
    titlebarAccesoryViewController.view = titlebarAccessoryView
    titlebarAccesoryViewController.layoutAttribute = .right
    window.addTitlebarAccessoryViewController(titlebarAccesoryViewController)
    updateOnTopIcon()

    // size
    window.minSize = minSize
    if let wf = windowFrameFromGeometry() {
      window.setFrame(wf, display: false)
    }

    window.aspectRatio = AppData.sizeWhenNoVideo

    // sidebar views
    sideBarView.isHidden = true

    // osc views
    fragControlView.addView(fragControlViewLeftView, in: .center)
    fragControlView.addView(fragControlViewMiddleView, in: .center)
    fragControlView.addView(fragControlViewRightView, in: .center)
    setupOnScreenController(withPosition: oscPosition)
    let buttons = (Preference.array(for: .controlBarToolbarButtons) as? [Int] ?? []).compactMap(Preference.ToolBarButton.init(rawValue:))
    setupOSCToolbarButtons(buttons)

    updateArrowButtonImage()

    // fade-able views
    fadeableViews.append(contentsOf: standardWindowButtons as [NSView])
    fadeableViews.append(titleBarView)
    fadeableViews.append(titlebarAccessoryView)

    // video view
    guard let cv = window.contentView else { return }
    cv.autoresizesSubviews = false
    addVideoViewToWindow()
    window.setIsVisible(true)

    // gesture recognizer
    cv.addGestureRecognizer(magnificationGestureRecognizer)

    // Work around a bug in macOS Ventura where HDR content becomes dimmed when playing in full
    // screen mode once overlaying views are fully hidden (issue #3844). After applying this
    // workaround another bug in Ventura where an external monitor goes black could not be
    // reproduced (issue #4015). The workaround adds a tiny subview with such a low alpha level it
    // is invisible to the human eye. This workaround may not be effective in all cases.
    if #available(macOS 13, *) {
      let view = NSView(frame: NSRect(origin: .zero, size: NSSize(width: 0.1, height: 0.1)))
      view.wantsLayer = true
      view.layer?.backgroundColor = NSColor.black.cgColor
      view.layer?.opacity = 0.01
      cv.addSubview(view)
    }

    player.initVideo()

    // init quick setting view now
    let _ = quickSettingView

    // buffer indicator view
    bufferIndicatorView.roundCorners(withRadius: 10)
    updateBufferIndicatorView()

    // thumbnail peek view
    window.contentView?.addSubview(thumbnailPeekView)
    thumbnailPeekView.isHidden = true

    // other initialization
    osdAccessoryProgress.usesThreadedAnimation = false
    if #available(macOS 10.14, *) {
      titleBarBottomBorder.fillColor = NSColor(named: .titleBarBorder)!
    }
    cachedScreenCount = NSScreen.screens.count
    [titleBarView, osdVisualEffectView, controlBarBottom, controlBarFloating, sideBarView, osdVisualEffectView, pipOverlayView].forEach {
      $0?.state = .active
    }
    // hide other views
    osdVisualEffectView.isHidden = true
    osdVisualEffectView.roundCorners(withRadius: 10)
    additionalInfoView.roundCorners(withRadius: 10)
    leftArrowLabel.isHidden = true
    rightArrowLabel.isHidden = true
    timePreviewWhenSeek.isHidden = true
    bottomView.isHidden = true
    pipOverlayView.isHidden = true
    
    if player.disableUI { hideUI() }

    // add user default observers
    observedPrefKeys.append(contentsOf: localObservedPrefKeys)
    localObservedPrefKeys.forEach { key in
      UserDefaults.standard.addObserver(self, forKeyPath: key.rawValue, options: .new, context: nil)
    }

    // add notification observers

    addObserver(to: .default, forName: .iinaFileLoaded, object: player) { [unowned self] _ in
      self.quickSettingView.reload()
    }

    addObserver(to: .default, forName: NSApplication.didChangeScreenParametersNotification) { [unowned self] _ in
      // This observer handles a situation that the user connected a new screen or removed a screen
      let screenCount = NSScreen.screens.count
      if self.fsState.isFullscreen && Preference.bool(for: .blackOutMonitor) && self.cachedScreenCount != screenCount {
        self.removeBlackWindow()
        self.blackOutOtherMonitors()
      }
      // Update the cached value
      self.cachedScreenCount = screenCount
      self.videoView.updateDisplayLink()
      // In normal full screen mode AppKit will automatically adjust the window frame if the window
      // is moved to a new screen such as when the window is on an external display and that display
      // is disconnected. In legacy full screen mode IINA is responsible for adjusting the window's
      // frame.
      guard self.fsState.isFullscreen, Preference.bool(for: .useLegacyFullScreen) else { return }
      setWindowFrameForLegacyFullScreen()
    }

    player.events.emit(.windowLoaded)
  }

  /** Set material for OSC and title bar */
  override internal func setMaterial(_ theme: Preference.Theme?) {
    if #available(macOS 10.14, *) {
      super.setMaterial(theme)
      return
    }
    guard let window = window, let theme = theme else { return }

    let (appearance, material) = Utility.getAppearanceAndMaterial(from: theme)
    let isDarkTheme = appearance?.isDark ?? true
    (playSlider.cell as? PlaySliderCell)?.isInDarkTheme = isDarkTheme

    [titleBarView, controlBarFloating, controlBarBottom, osdVisualEffectView, pipOverlayView, additionalInfoView, bufferIndicatorView].forEach {
      $0?.material = material
      $0?.appearance = appearance
    }

    sideBarView.material = .dark
    sideBarView.appearance = NSAppearance(named: .vibrantDark)

    window.appearance = appearance
  }


  private func addVideoViewToWindow() {
    guard let cv = window?.contentView else { return }
    cv.addSubview(videoView, positioned: .below, relativeTo: nil)
    videoView.translatesAutoresizingMaskIntoConstraints = false
    // add constraints
    ([.top, .bottom, .left, .right] as [NSLayoutConstraint.Attribute]).forEach { attr in
      videoViewConstraints[attr] = NSLayoutConstraint(item: videoView, attribute: attr, relatedBy: .equal, toItem: cv, attribute: attr, multiplier: 1, constant: 0)
      videoViewConstraints[attr]!.isActive = true
    }
  }

  private func setupOSCToolbarButtons(_ buttons: [Preference.ToolBarButton]) {
    var buttons = buttons
    if #available(macOS 10.12.2, *) {} else {
      buttons = buttons.filter { $0 != .pip }
    }
    fragToolbarView.views.forEach { fragToolbarView.removeView($0) }
    for buttonType in buttons {
      let button = NSButton()
      button.bezelStyle = .regularSquare
      button.isBordered = false
      button.image = buttonType.image()
      button.action = #selector(self.toolBarButtonAction(_:))
      button.tag = buttonType.rawValue
      button.translatesAutoresizingMaskIntoConstraints = false
      button.refusesFirstResponder = true
      button.toolTip = buttonType.description()
      let buttonWidth = buttons.count == 5 ? "20" : "24"
      Utility.quickConstraints(["H:[btn(\(buttonWidth))]", "V:[btn(24)]"], ["btn": button])
      fragToolbarView.addView(button, in: .trailing)
    }
  }

  private func setupOnScreenController(withPosition newPosition: Preference.OSCPosition) {

    guard !oscIsInitialized || oscPosition != newPosition else { return }
    oscIsInitialized = true

    let isSwitchingToTop = newPosition == .top
    let isSwitchingFromTop = oscPosition == .top
    let isFloating = newPosition == .floating

    if let cb = currentControlBar {
      // remove current osc view from fadeable views
      fadeableViews = fadeableViews.filter { $0 != cb }
    }

    // reset
    ([controlBarFloating, controlBarBottom, oscTopMainView] as [NSView]).forEach { $0.isHidden = true }
    titleBarHeightConstraint.constant = TitleBarHeightNormal

    controlBarFloating.isDragging = false

    // detach all fragment views
    [oscFloatingTopView, oscTopMainView, oscBottomMainView].forEach { stackView in
      stackView!.views.forEach {
        stackView!.removeView($0)
      }
    }
    [fragSliderView, fragControlView, fragToolbarView, fragVolumeView].forEach {
        $0!.removeFromSuperview()
    }

    let isInFullScreen = fsState.isFullscreen

    if isSwitchingToTop {
      if isInFullScreen {
        addBackTitlebarViewToFadeableViews()
        oscTopMainViewTopConstraint.constant = OSCTopMainViewMarginTopInFullScreen
        titleBarHeightConstraint.constant = TitleBarHeightWithOSCInFullScreen
      } else {
        oscTopMainViewTopConstraint.constant = OSCTopMainViewMarginTop
        titleBarHeightConstraint.constant = TitleBarHeightWithOSC
      }
      // Remove this if it's acceptable in 10.13-
      // titleBarBottomBorder.isHidden = true
    } else {
      // titleBarBottomBorder.isHidden = false
    }

    if isSwitchingFromTop {
      if isInFullScreen {
        titleBarView.isHidden = true
        removeTitlebarViewFromFadeableViews()
      }
    }

    oscPosition = newPosition

    // add fragment views
    switch oscPosition {
    case .floating:
      currentControlBar = controlBarFloating
      fragControlView.setVisibilityPriority(.detachOnlyIfNecessary, for: fragControlViewLeftView)
      fragControlView.setVisibilityPriority(.detachOnlyIfNecessary, for: fragControlViewRightView)
      oscFloatingTopView.addView(fragVolumeView, in: .leading)
      oscFloatingTopView.addView(fragToolbarView, in: .trailing)
      oscFloatingTopView.addView(fragControlView, in: .center)
      
      // Setting the visibility priority to detach only will cause freeze when resizing the window
      // (and triggering the detach) in macOS 11.
      if !isMacOS11 {
        oscFloatingTopView.setVisibilityPriority(.detachOnlyIfNecessary, for: fragVolumeView)
        oscFloatingTopView.setVisibilityPriority(.detachOnlyIfNecessary, for: fragToolbarView)
        oscFloatingTopView.setClippingResistancePriority(.defaultLow, for: .horizontal)
      }
      oscFloatingBottomView.addSubview(fragSliderView)
      Utility.quickConstraints(["H:|[v]|", "V:|[v]|"], ["v": fragSliderView])
      Utility.quickConstraints(["H:|-(>=0)-[v]-(>=0)-|"], ["v": fragControlView])
      // center control bar
      let cph = Preference.float(for: .controlBarPositionHorizontal)
      let cpv = Preference.float(for: .controlBarPositionVertical)
      controlBarFloating.xConstraint.constant = window!.frame.width * CGFloat(cph)
      controlBarFloating.yConstraint.constant = window!.frame.height * CGFloat(cpv)
    case .top:
      oscTopMainView.isHidden = false
      currentControlBar = nil
      fragControlView.setVisibilityPriority(.notVisible, for: fragControlViewLeftView)
      fragControlView.setVisibilityPriority(.notVisible, for: fragControlViewRightView)
      oscTopMainView.addView(fragVolumeView, in: .trailing)
      oscTopMainView.addView(fragToolbarView, in: .trailing)
      oscTopMainView.addView(fragControlView, in: .leading)
      oscTopMainView.addView(fragSliderView, in: .leading)
      oscTopMainView.setClippingResistancePriority(.defaultLow, for: .horizontal)
      oscTopMainView.setVisibilityPriority(.mustHold, for: fragSliderView)
      oscTopMainView.setVisibilityPriority(.detachEarly, for: fragVolumeView)
      oscTopMainView.setVisibilityPriority(.detachEarlier, for: fragToolbarView)
    case .bottom:
      currentControlBar = controlBarBottom
      fragControlView.setVisibilityPriority(.notVisible, for: fragControlViewLeftView)
      fragControlView.setVisibilityPriority(.notVisible, for: fragControlViewRightView)
      oscBottomMainView.addView(fragVolumeView, in: .trailing)
      oscBottomMainView.addView(fragToolbarView, in: .trailing)
      oscBottomMainView.addView(fragControlView, in: .leading)
      oscBottomMainView.addView(fragSliderView, in: .leading)
      oscBottomMainView.setClippingResistancePriority(.defaultLow, for: .horizontal)
      oscBottomMainView.setVisibilityPriority(.mustHold, for: fragSliderView)
      oscBottomMainView.setVisibilityPriority(.detachEarly, for: fragVolumeView)
      oscBottomMainView.setVisibilityPriority(.detachEarlier, for: fragToolbarView)
    }

    if currentControlBar != nil {
      fadeableViews.append(currentControlBar!)
    }
    showUI()

    if isFloating {
      fragControlViewMiddleButtons1Constraint.constant = 24
      fragControlViewMiddleButtons2Constraint.constant = 24
      oscFloatingLeadingTrailingConstraint = NSLayoutConstraint.constraints(withVisualFormat: "H:|-(>=10)-[v]-(>=10)-|",
                                                                            options: [], metrics: nil, views: ["v": controlBarFloating as Any])
      NSLayoutConstraint.activate(oscFloatingLeadingTrailingConstraint!)
    } else {
      fragControlViewMiddleButtons1Constraint.constant = 16
      fragControlViewMiddleButtons2Constraint.constant = 16
      if let constraints = oscFloatingLeadingTrailingConstraint {
        controlBarFloating.superview?.removeConstraints(constraints)
        oscFloatingLeadingTrailingConstraint = nil
      }
    }
  }

  // MARK: - Mouse / Trackpad events

  @discardableResult
  override func handleKeyBinding(_ keyBinding: KeyMapping) -> Bool {
    let success = super.handleKeyBinding(keyBinding)
    if success && keyBinding.action.first! == MPVCommand.screenshot.rawValue {
      player.sendOSD(.screenshot)
    }
    return success
  }

  override func pressureChange(with event: NSEvent) {
    if isCurrentPressInSecondStage == false && event.stage == 2 {
      performMouseAction(Preference.enum(for: .forceTouchAction))
      isCurrentPressInSecondStage = true
    } else if event.stage == 1 {
      isCurrentPressInSecondStage = false
    }
  }

  override func mouseDown(with event: NSEvent) {
    // do nothing if it's related to floating OSC
    guard !controlBarFloating.isDragging else { return }
    // record current mouse pos
    mousePosRelatedToWindow = event.locationInWindow
    // playlist resizing
    if sideBarStatus == .playlist {
      let sf = sideBarView.frame
      if NSPointInRect(mousePosRelatedToWindow!, NSMakeRect(sf.origin.x - 4, sf.origin.y, 4, sf.height)) {
        isResizingSidebar = true
      }
    }
  }

  override func mouseDragged(with event: NSEvent) {
    if isResizingSidebar {
      // resize sidebar
      let currentLocation = event.locationInWindow
      let newWidth = window!.frame.width - currentLocation.x - 2
      sideBarWidthConstraint.constant = newWidth.clamped(to: PlaylistMinWidth...PlaylistMaxWidth)
    } else if !fsState.isFullscreen {
      // move the window by dragging
      isDragging = true
      guard !controlBarFloating.isDragging else { return }
      if mousePosRelatedToWindow != nil {
        window?.performDrag(with: event)
      }
    }
  }

  override func mouseUp(with event: NSEvent) {
    mousePosRelatedToWindow = nil
    if isDragging {
      // if it's a mouseup after dragging window
      isDragging = false
    } else if isResizingSidebar {
      // if it's a mouseup after resizing sidebar
      isResizingSidebar = false
      Preference.set(Int(sideBarWidthConstraint.constant), for: .playlistWidth)
    } else {
      // if it's a mouseup after clicking
      if event.clickCount == 1 && !isMouseEvent(event, inAnyOf: [sideBarView, subPopoverView]) && sideBarStatus != .hidden {
        hideSideBar()
        return
      }

      if event.clickCount == 2 && isMouseEvent(event, inAnyOf: [titleBarView]) {
        let userDefault = UserDefaults.standard.string(forKey: "AppleActionOnDoubleClick")
        if userDefault == "Minimize" {
          window?.performMiniaturize(nil)
        } else if userDefault == "Maximize" {
          window?.performZoom(nil)
        }
        return
      }

      super.mouseUp(with: event)
    }
  }

  override internal func performMouseAction(_ action: Preference.MouseClickAction) {
    super.performMouseAction(action)
    switch action {
    case .fullscreen:
      toggleWindowFullScreen()
    case .hideOSC:
      hideUI()
    case .togglePIP:
      if #available(macOS 10.12, *) {
        menuTogglePIP(.dummy)
      }
    default:
      break
    }
  }

  override func scrollWheel(with event: NSEvent) {
    guard !isInInteractiveMode else { return }
    guard !isMouseEvent(event, inAnyOf: [sideBarView, titleBarView, subPopoverView]) else { return }

    if isMouseEvent(event, inAnyOf: [fragSliderView]) && playSlider.isEnabled {
      seekOverride = true
    } else if isMouseEvent(event, inAnyOf: [fragVolumeView]) && volumeSlider.isEnabled {
      volumeOverride = true
    } else {
      guard !isMouseEvent(event, inAnyOf: [currentControlBar]) else { return }
    }

    super.scrollWheel(with: event)

    seekOverride = false
    volumeOverride = false
  }

  override func mouseEntered(with event: NSEvent) {
    guard !isInInteractiveMode else { return }
    guard let obj = event.trackingArea?.userInfo?["obj"] as? Int else {
      Logger.log("No data for tracking area", level: .warning)
      return
    }
    mouseExitEnterCount += 1
    if obj == 0 {
      // main window
      isMouseInWindow = true
      showUI()
      updateTimer()
    } else if obj == 1 {
      // slider
      if controlBarFloating.isDragging { return }
      isMouseInSlider = true
      if !controlBarFloating.isDragging {
        timePreviewWhenSeek.isHidden = false
        thumbnailPeekView.isHidden = !player.info.thumbnailsReady
      }
      let mousePos = playSlider.convert(event.locationInWindow, from: nil)
      updateTimeLabel(mousePos.x, originalPos: event.locationInWindow)
    }
  }

  override func mouseExited(with event: NSEvent) {
    guard !isInInteractiveMode else { return }
    guard let obj = event.trackingArea?.userInfo?["obj"] as? Int else {
      Logger.log("No data for tracking area", level: .warning)
      return
    }
    mouseExitEnterCount += 1
    if obj == 0 {
      // main window
      isMouseInWindow = false
      if controlBarFloating.isDragging { return }
      destroyTimer()
      hideUI()
    } else if obj == 1 {
      // slider
      isMouseInSlider = false
      timePreviewWhenSeek.isHidden = true
      let mousePos = playSlider.convert(event.locationInWindow, from: nil)
      updateTimeLabel(mousePos.x, originalPos: event.locationInWindow)
      thumbnailPeekView.isHidden = true
    }
  }

  override func mouseMoved(with event: NSEvent) {
    guard !isInInteractiveMode else { return }
    let mousePos = playSlider.convert(event.locationInWindow, from: nil)
    if isMouseInSlider {
      updateTimeLabel(mousePos.x, originalPos: event.locationInWindow)
    }
    if isMouseInWindow {
      showUI()
    }
    // check whether mouse is in osc
    if isMouseEvent(event, inAnyOf: [currentControlBar, titleBarView]) {
      destroyTimer()
    } else {
      updateTimer()
    }
  }

  @objc func handleMagnifyGesture(recognizer: NSMagnificationGestureRecognizer) {
    guard pinchAction != .none else { return }
    guard !isInInteractiveMode, let window = window, let screenFrame = NSScreen.main?.visibleFrame else { return }

    switch pinchAction {
    case .none:
      return
    case .fullscreen:
      // enter/exit fullscreen
      if recognizer.state == .began {
        let isEnlarge = recognizer.magnification > 0
        if isEnlarge != fsState.isFullscreen {
          recognizer.state = .recognized
          self.toggleWindowFullScreen()
        }
      }
    case .windowSize:
      if fsState.isFullscreen { return }

      // adjust window size
      if recognizer.state == .began {
        // began
        lastMagnification = recognizer.magnification
      } else if recognizer.state == .changed {
        // changed
        let offset = recognizer.magnification - lastMagnification + 1.0;
        let newWidth = window.frame.width * offset
        let newHeight = newWidth / window.aspectRatio.aspect

        //Check against max & min threshold
        if newHeight < screenFrame.height && newHeight > minSize.height && newWidth > minSize.width {
          let newSize = NSSize(width: newWidth, height: newHeight);
          window.setFrame(window.frame.centeredResize(to: newSize), display: true)
        }

        lastMagnification = recognizer.magnification
      } else if recognizer.state == .ended {
        updateWindowParametersForMPV()
      }
    }
  }

  // MARK: - Window delegate: Open / Close

  func windowWillOpen() {
    if #available(macOS 12, *) {
      // Apparently Apple fixed AppKit for Monterey so the workaround below is only needed for
      // previous versions of macOS. Support for #unavailable is coming in Swift 5.6. The version of
      // Xcode being used at the time of this writing supports Swift 5.5.
    } else {
      // Must workaround an AppKit defect in earlier versions of macOS. This defect is known to
      // exist in Catalina and Big Sur. The problem was not reproducible in Monterey. The status of
      // other versions of macOS is unknown, however the workaround should be safe to apply in any
      // version of macOS. The problem was reported in issues #3159, #3097 and #3253. The titles of
      // open windows shown in the "Window" menu are automatically managed by the AppKit framework.
      // To improve performance PlayerCore caches and reuses player instances along with their
      // windows. This technique is valid and recommended by Apple. But in older versions of macOS,
      // if a window is reused the framework will display the title first used for the window in the
      // "Window" menu even after IINA has updated the title of the window. This problem can also be
      // seen when right-clicking or control-clicking the IINA icon in the dock. As a workaround
      // reset the window's title to "Window" before it is reused. This is the default title AppKit
      // assigns to a window when it is first created. Surprising and rather disturbing this works
      // as a workaround, but it does.
      window!.title = "Window"
    }

    // As there have been issues in this area, log details about the screen selection process.
    NSScreen.log("window!.screen", window!.screen)
    NSScreen.log("NSScreen.main", NSScreen.main)
    NSScreen.screens.enumerated().forEach { screen in
      NSScreen.log("NSScreen.screens[\(screen.offset)]" , screen.element)
    }

    var screen = window!.selectDefaultScreen()

    if let rectString = UserDefaults.standard.value(forKey: "MainWindowLastPosition") as? String {
      let rect = NSRectFromString(rectString)
      if let lastScreen = NSScreen.screens.first(where: { NSPointInRect(rect.origin, $0.visibleFrame) }) {
        screen = lastScreen
        NSScreen.log("MainWindowLastPosition \(rect.origin) matched", screen)
      }
    }

    if shouldApplyInitialWindowSize, let wfg = windowFrameFromGeometry(newSize: AppData.sizeWhenNoVideo, screen: screen) {
      window!.setFrame(wfg, display: true, animate: !AccessibilityPreferences.motionReductionEnabled)
    } else {
      window!.setFrame(AppData.sizeWhenNoVideo.centeredRect(in: screen.visibleFrame), display: true, animate: !AccessibilityPreferences.motionReductionEnabled)
    }

    videoView.videoLayer.draw(forced: true)
  }

  /** A method being called when window open. Pretend to be a window delegate. */
  override func windowDidOpen() {
    super.windowDidOpen()

    window!.makeMain()
    window!.makeKeyAndOrderFront(nil)
    resetCollectionBehavior()
    // update buffer indicator view
    updateBufferIndicatorView()
    // start tracking mouse event
    guard let w = self.window, let cv = w.contentView else { return }
    if cv.trackingAreas.isEmpty {
      cv.addTrackingArea(NSTrackingArea(rect: cv.bounds,
                                        options: [.activeAlways, .inVisibleRect, .mouseEnteredAndExited, .mouseMoved],
                                        owner: self, userInfo: ["obj": 0]))
    }
    if playSlider.trackingAreas.isEmpty {
      playSlider.addTrackingArea(NSTrackingArea(rect: playSlider.bounds,
                                                options: [.activeAlways, .inVisibleRect, .mouseEnteredAndExited, .mouseMoved],
                                                owner: self, userInfo: ["obj": 1]))
    }

    // update timer
    updateTimer()
    // truncate middle for title
    if let attrTitle = titleTextField?.attributedStringValue.mutableCopy() as? NSMutableAttributedString, attrTitle.length > 0 {
      let p = attrTitle.attribute(.paragraphStyle, at: 0, effectiveRange: nil) as! NSMutableParagraphStyle
      p.lineBreakMode = .byTruncatingMiddle
      attrTitle.addAttribute(.paragraphStyle, value: p, range: NSRange(location: 0, length: attrTitle.length))
    }
  }

  func windowWillClose(_ notification: Notification) {
    shouldApplyInitialWindowSize = true
    // Close PIP
    if pipStatus == .inPIP {
      if #available(macOS 10.12, *) {
        exitPIP()
      }
    }
    // stop playing
    if case .fullscreen(legacy: true, priorWindowedFrame: _) = fsState {
      restoreDockSettings()
    }
    player.stop()
    // stop tracking mouse event
    guard let w = self.window, let cv = w.contentView else { return }
    cv.trackingAreas.forEach(cv.removeTrackingArea)
    playSlider.trackingAreas.forEach(playSlider.removeTrackingArea)
    UserDefaults.standard.set(NSStringFromRect(window!.frame), forKey: "MainWindowLastPosition")
    
    player.events.emit(.windowWillClose)
  }

  // MARK: - Window delegate: Full screen

  func customWindowsToEnterFullScreen(for window: NSWindow) -> [NSWindow]? {
    return [window]
  }

  func customWindowsToExitFullScreen(for window: NSWindow) -> [NSWindow]? {
    return [window]
  }

  func window(_ window: NSWindow, startCustomAnimationToEnterFullScreenOn screen: NSScreen, withDuration duration: TimeInterval) {
    NSAnimationContext.runAnimationGroup({ context in
      context.duration = duration
      window.animator().setFrame(screen.frame, display: true, animate: !AccessibilityPreferences.motionReductionEnabled)
    }, completionHandler: nil)

  }

  func window(_ window: NSWindow, startCustomAnimationToExitFullScreenWithDuration duration: TimeInterval) {
    if NSMenu.menuBarVisible() {
      NSMenu.setMenuBarVisible(false)
    }
    let priorWindowedFrame = fsState.priorWindowedFrame!

    NSAnimationContext.runAnimationGroup({ context in
      context.duration = duration
      window.animator().setFrame(priorWindowedFrame, display: true, animate: !AccessibilityPreferences.motionReductionEnabled)
    }, completionHandler: nil)

    NSMenu.setMenuBarVisible(true)
  }

  func windowWillEnterFullScreen(_ notification: Notification) {
    if isInInteractiveMode {
      exitInteractiveMode(immediately: true)
    }

    // Set the appearance to match the theme so the titlebar matches the theme
    let iinaTheme = Preference.enum(for: .themeMaterial) as Preference.Theme
    if #available(macOS 10.14, *) {
      window?.appearance = NSAppearance(iinaTheme: iinaTheme)
    } else {
      switch(iinaTheme) {
      case .dark, .ultraDark: window!.appearance = NSAppearance(named: .vibrantDark)
      default: window!.appearance = NSAppearance(named: .vibrantLight)
      }
    }

    // show titlebar
    if oscPosition == .top {
      oscTopMainViewTopConstraint.constant = OSCTopMainViewMarginTopInFullScreen
      titleBarHeightConstraint.constant = TitleBarHeightWithOSCInFullScreen
    } else {
      // stop animation and hide titleBarView
      removeTitlebarViewFromFadeableViews()
      titleBarView.isHidden = true
    }
    standardWindowButtons.forEach { $0.alphaValue = 0 }
    titleTextField?.alphaValue = 0
    
    window!.removeTitlebarAccessoryViewController(at: 0)
    setWindowFloatingOnTop(false, updateOnTopStatus: false)

    thumbnailPeekView.isHidden = true
    timePreviewWhenSeek.isHidden = true
    isMouseInSlider = false

    let isLegacyFullScreen = notification.name == .iinaLegacyFullScreen
    fsState.startAnimatingToFullScreen(legacy: isLegacyFullScreen, priorWindowedFrame: window!.frame)

    videoView.videoLayer.suspend()
    // Let mpv decide the correct render region in full screen
    player.mpv.setFlag(MPVOption.Window.keepaspect, true)
  }

  func windowDidEnterFullScreen(_ notification: Notification) {
    fsState.finishAnimating()

    titleTextField?.alphaValue = 1
    removeStandardButtonsFromFadeableViews()

    videoViewConstraints.values.forEach { $0.constant = 0 }
    videoView.needsLayout = true
    videoView.layoutSubtreeIfNeeded()
    videoView.videoLayer.resume()

    if Preference.bool(for: .blackOutMonitor) {
      blackOutOtherMonitors()
    }

    if Preference.bool(for: .displayTimeAndBatteryInFullScreen) {
      fadeableViews.append(additionalInfoView)
    }

    if Preference.bool(for: .playWhenEnteringFullScreen) && player.info.isPaused {
      player.resume()
    }

    if #available(macOS 10.12.2, *) {
      player.touchBarSupport.toggleTouchBarEsc(enteringFullScr: true)
    }

    updateWindowParametersForMPV()

    // Exit PIP if necessary
    if pipStatus == .inPIP,
      #available(macOS 10.12, *) {
      exitPIP()
    }
    
    player.events.emit(.windowFullscreenChanged, data: true)
  }

  func windowWillExitFullScreen(_ notification: Notification) {
    if isInInteractiveMode {
      exitInteractiveMode(immediately: true)
    }

    // show titleBarView
    if oscPosition == .top {
      oscTopMainViewTopConstraint.constant = OSCTopMainViewMarginTop
      titleBarHeightConstraint.constant = TitleBarHeightWithOSC
    }

    thumbnailPeekView.isHidden = true
    timePreviewWhenSeek.isHidden = true
    additionalInfoView.isHidden = true
    isMouseInSlider = false

    if let index = fadeableViews.firstIndex(of: additionalInfoView) {
      fadeableViews.remove(at: index)
    }

    fsState.startAnimatingToWindow()

    videoView.videoLayer.suspend()
    player.mpv.setFlag(MPVOption.Window.keepaspect, false)
  }

  func windowDidExitFullScreen(_ notification: Notification) {
    if AccessibilityPreferences.motionReductionEnabled {
      // When animation is not used exiting full screen does not restore the previous size of the
      // window. Restore it now.
      window!.setFrame(fsState.priorWindowedFrame!, display: true, animate: false)
    }
    if oscPosition != .top {
      addBackTitlebarViewToFadeableViews()
    }
    addBackStandardButtonsToFadeableViews()
    titleBarView.isHidden = false
    showUI()
    updateTimer()

    videoViewConstraints.values.forEach { $0.constant = 0 }
    videoView.needsLayout = true
    videoView.layoutSubtreeIfNeeded()
    videoView.videoLayer.resume()

    fsState.finishAnimating()

    if Preference.bool(for: .blackOutMonitor) {
      removeBlackWindow()
    }

    if Preference.bool(for: .pauseWhenLeavingFullScreen) && player.info.isPlaying {
      player.pause()
    }

    if #available(macOS 10.12.2, *) {
      player.touchBarSupport.toggleTouchBarEsc(enteringFullScr: false)
    }

    // restore ontop status
    if player.info.isPlaying {
      setWindowFloatingOnTop(isOntop, updateOnTopStatus: false)
    }
    window!.addTitlebarAccessoryViewController(titlebarAccesoryViewController)

    resetCollectionBehavior()
    updateWindowParametersForMPV()
    
    player.events.emit(.windowFullscreenChanged, data: false)
  }

  func toggleWindowFullScreen() {
    guard let window = self.window else { fatalError("make sure the window exists before animating") }

    switch fsState {
    case .windowed:
      guard !player.isInMiniPlayer else { return }
      if Preference.bool(for: .useLegacyFullScreen) {
        self.legacyAnimateToFullscreen()
      } else {
        window.toggleFullScreen(self)
      }
    case let .fullscreen(legacy, oldFrame):
      if legacy {
        self.legacyAnimateToWindowed(framePriorToBeingInFullscreen: oldFrame)
      } else {
        window.toggleFullScreen(self)
      }
    default:
      return
    }
  }

  private func restoreDockSettings() {
    NSApp.presentationOptions.remove(.autoHideMenuBar)
    NSApp.presentationOptions.remove(.autoHideDock)
  }

  private func legacyAnimateToWindowed(framePriorToBeingInFullscreen: NSRect) {
    guard let window = self.window else { fatalError("make sure the window exists before animating") }

    // call delegate
    windowWillExitFullScreen(Notification(name: .iinaLegacyFullScreen))
    // stylemask
    window.styleMask.remove(.borderless)
    if #available(macOS 10.16, *) {
      window.styleMask.insert(.titled)
      (window as! MainWindow).forceKeyAndMain = false
      window.level = .normal
    } else {
      window.styleMask.remove(.fullScreen)
    }
 
    restoreDockSettings()
    // restore window frame and aspect ratio
    let videoSize = player.videoSizeForDisplay
    let aspectRatio = NSSize(width: videoSize.0, height: videoSize.1)
    let useAnimation = Preference.bool(for: .legacyFullScreenAnimation)
    if useAnimation {
      // firstly resize to a big frame with same aspect ratio for better visual experience
      let aspectFrame = aspectRatio.shrink(toSize: window.frame.size).centeredRect(in: window.frame)
      window.setFrame(aspectFrame, display: true, animate: false)
    }
    // then animate to the original frame
    window.setFrame(framePriorToBeingInFullscreen, display: true, animate: useAnimation)
    window.aspectRatio = aspectRatio
    // call delegate
    windowDidExitFullScreen(Notification(name: .iinaLegacyFullScreen))
  }

  /// Set the window frame and if needed the content view frame to appropriately use the full screen.
  ///
  /// For screens that contain a camera housing the content view will be adjusted to not use that area of the screen.
  private func setWindowFrameForLegacyFullScreen() {
    guard let window = self.window else { return }
    let screen = window.screen ?? NSScreen.main!
    window.setFrame(screen.frame, display: true, animate: !AccessibilityPreferences.motionReductionEnabled)
    guard let unusable = screen.cameraHousingHeight else { return }
    // This screen contains an embedded camera. Shorten the height of the window's content view's
    // frame to avoid having part of the window obscured by the camera housing.
    let view = window.contentView!
    view.setFrameSize(NSMakeSize(view.frame.width, screen.frame.height - unusable))
  }

  private func legacyAnimateToFullscreen() {
    guard let window = self.window else { fatalError("make sure the window exists before animating") }
    // call delegate
    windowWillEnterFullScreen(Notification(name: .iinaLegacyFullScreen))
    // stylemask
    window.styleMask.insert(.borderless)
    if #available(macOS 10.16, *) {
      window.styleMask.remove(.titled)
      (window as! MainWindow).forceKeyAndMain = true
      window.level = .floating
    } else {
      window.styleMask.insert(.fullScreen)
    }
    // cancel aspect ratio
    window.resizeIncrements = NSSize(width: 1, height: 1)
    // auto hide menubar and dock
    NSApp.presentationOptions.insert(.autoHideMenuBar)
    NSApp.presentationOptions.insert(.autoHideDock)
    // set window frame and in some cases content view frame
    setWindowFrameForLegacyFullScreen()
    // call delegate
    windowDidEnterFullScreen(Notification(name: .iinaLegacyFullScreen))
  }

  // MARK: - Window delegate: Size

  func windowWillResize(_ sender: NSWindow, to frameSize: NSSize) -> NSSize {
    guard let window = window else { return frameSize }
    if frameSize.height <= minSize.height || frameSize.width <= minSize.width {
      return window.aspectRatio.grow(toSize: minSize)
    }
    return frameSize
  }

  func windowDidResize(_ notification: Notification) {
    guard let window = window else { return }

    // The `videoView` is not updated during full screen animation (unless using a custom one, however it could be
    // unbearably laggy under current render meahcanism). Thus when entering full screen, we should keep `videoView`'s
    // aspect ratio. Otherwise, when entered full screen, there will be an awkward animation that looks like
    // `videoView` "resized" to screen size suddenly when mpv redraws the video content in correct aspect ratio.
    if case let .animating(toFullScreen, _, _) = fsState {
      let aspect: NSSize
      let targetFrame: NSRect
      if toFullScreen {
        aspect = window.aspectRatio == .zero ? window.frame.size : window.aspectRatio
        targetFrame = aspect.shrink(toSize: window.frame.size).centeredRect(in: window.contentView!.frame)
      } else {
        aspect = window.screen?.frame.size ?? NSScreen.main!.frame.size
        targetFrame = aspect.grow(toSize: window.frame.size).centeredRect(in: window.contentView!.frame)
      }

      setConstraintsForVideoView([
        .left: targetFrame.minX,
        .right:  targetFrame.maxX - window.frame.width,
        .bottom: -targetFrame.minY,
        .top: window.frame.height - targetFrame.maxY
      ])
    }

    // interactive mode
    if isInInteractiveMode {
      cropSettingsView?.cropBoxView.resized(with: videoView.frame)
    }

    // update control bar position
    if oscPosition == .floating {
      let cph = Preference.float(for: .controlBarPositionHorizontal)
      let cpv = Preference.float(for: .controlBarPositionVertical)

      let windowWidth = window.frame.width
      let margin: CGFloat = 10
      let minWindowWidth: CGFloat = 480 // 460 + 20 margin
      var xPos: CGFloat

      if windowWidth < minWindowWidth {
        // osc is compressed
        xPos = windowWidth / 2
      } else {
        // osc has full width
        let oscHalfWidth: CGFloat = 230
        xPos = windowWidth * CGFloat(cph)
        if xPos - oscHalfWidth < margin {
          xPos = oscHalfWidth + margin
        } else if xPos + oscHalfWidth + margin > windowWidth {
          xPos = windowWidth - oscHalfWidth - margin
        }
      }

      let windowHeight = window.frame.height
      var yPos = windowHeight * CGFloat(cpv)
      let oscHeight: CGFloat = 67
      let yMargin: CGFloat = 25

      if yPos < 0 {
        yPos = 0
      } else if yPos + oscHeight + yMargin > windowHeight {
        yPos = windowHeight - oscHeight - yMargin
      }

      controlBarFloating.xConstraint.constant = xPos
      controlBarFloating.yConstraint.constant = yPos
    }
    
    // Detach the views in oscFloatingTopView manually on macOS 11 only; as it will cause freeze
    if isMacOS11 && oscPosition == .floating {
      guard let maxWidth = [fragVolumeView, fragToolbarView].compactMap({ $0?.frame.width }).max() else {
        return
      }
      
      // window - 10 - controlBarFloating
      // controlBarFloating - 12 - oscFloatingTopView
      let margin: CGFloat = (10 + 12) * 2
      let hide = (window.frame.width
                    - fragControlView.frame.width
                    - maxWidth*2
                    - margin) < 0
      
      let views = oscFloatingTopView.views
      if hide {
        if views.contains(fragVolumeView)
            && views.contains(fragToolbarView) {
          oscFloatingTopView.removeView(fragVolumeView)
          oscFloatingTopView.removeView(fragToolbarView)
        }
      } else {
        if !views.contains(fragVolumeView)
            && !views.contains(fragToolbarView) {
          oscFloatingTopView.addView(fragVolumeView, in: .leading)
          oscFloatingTopView.addView(fragToolbarView, in: .trailing)
        }
      }
    }

    player.events.emit(.windowResized, data: window.frame)
  }

  // resize framebuffer in videoView after resizing.
  func windowDidEndLiveResize(_ notification: Notification) {
    videoView.videoSize = window!.convertToBacking(videoView.bounds).size
    updateWindowParametersForMPV()
  }

  func windowDidChangeBackingProperties(_ notification: Notification) {
    if let oldScale = (notification.userInfo?[NSWindow.oldScaleFactorUserInfoKey] as? NSNumber)?.doubleValue,
      oldScale != Double(window!.backingScaleFactor) {
      videoView.videoLayer.contentsScale = window!.backingScaleFactor
    }
  }
  
  override func windowDidChangeScreen(_ notification: Notification) {
    super.windowDidChangeScreen(notification)

    player.events.emit(.windowScreenChanged)
  }

  // MARK: - Window delegate: Activeness status
  func windowDidMove(_ notification: Notification) {
    guard let window = window else { return }
    player.events.emit(.windowMoved, data: window.frame)
  }

  func windowDidBecomeKey(_ notification: Notification) {
    window!.makeFirstResponder(window!)
    if Preference.bool(for: .pauseWhenInactive) && isPausedDueToInactive {
      player.resume()
      isPausedDueToInactive = false
    }
  }

  func windowDidResignKey(_ notification: Notification) {
    // keyWindow is nil: The whole app is inactive
    // keyWindow is another MainWindow: Switched to another video window
    if NSApp.keyWindow == nil ||
      (NSApp.keyWindow?.windowController is MainWindowController ||
        (NSApp.keyWindow?.windowController is MiniPlayerWindowController && NSApp.keyWindow?.windowController != player.miniPlayer)) {
      if Preference.bool(for: .pauseWhenInactive), player.info.isPlaying {
        player.pause()
        isPausedDueToInactive = true
      }
    }
  }

  override func windowDidBecomeMain(_ notification: Notification) {
    super.windowDidBecomeMain(notification)

    if fsState.isFullscreen && Preference.bool(for: .blackOutMonitor) {
      blackOutOtherMonitors()
    }
    player.events.emit(.windowMainStatusChanged, data: true)
  }

  override func windowDidResignMain(_ notification: Notification) {
    super.windowDidResignMain(notification)
    if Preference.bool(for: .blackOutMonitor) {
      removeBlackWindow()
    }
    player.events.emit(.windowMainStatusChanged, data: false)
  }

  func windowWillMiniaturize(_ notification: Notification) {
    if Preference.bool(for: .pauseWhenMinimized), player.info.isPlaying {
      isPausedDueToMiniaturization = true
      player.pause()
    }
  }

  func windowDidMiniaturize(_ notification: Notification) {
    if Preference.bool(for: .togglePipByMinimizingWindow) && !isWindowMiniaturizedDueToPip {
      if #available(macOS 10.12, *) {
        enterPIP()
      }
    }
    player.events.emit(.windowMiniaturized)
  }

  func windowDidDeminiaturize(_ notification: Notification) {
    if Preference.bool(for: .pauseWhenMinimized) && isPausedDueToMiniaturization {
      player.resume()
      isPausedDueToMiniaturization = false
    }
    if Preference.bool(for: .togglePipByMinimizingWindow) && !isWindowMiniaturizedDueToPip {
      if #available(macOS 10.12, *) {
        exitPIP()
      }
    }
    player.events.emit(.windowDeminiaturized)
  }

  // MARK: - UI: Show / Hide

  @objc func hideUIAndCursor() {
    // don't hide UI when dragging control bar
    if controlBarFloating.isDragging { return }
    hideUI()
    NSCursor.setHiddenUntilMouseMoves(true)
  }

  private func hideUI() {
    // Don't hide UI when in PIP
    guard pipStatus == .notInPIP || animationState == .hidden else {
      return
    }

    // Follow energy efficiency best practices and stop the timer that updates the OSC.
    player.invalidateTimer()
    animationState = .willHide
    fadeableViews.forEach { (v) in
      v.isHidden = false
    }
    NSAnimationContext.runAnimationGroup({ (context) in
      context.duration = UIAnimationDuration
      fadeableViews.forEach { (v) in
        v.animator().alphaValue = 0
      }
      if !self.fsState.isFullscreen {
        titleTextField?.animator().alphaValue = 0
      }
    }) {
      // if no interrupt then hide animation
      if self.animationState == .willHide {
        self.fadeableViews.forEach { (v) in
          if let btn = v as? NSButton, self.standardWindowButtons.contains(btn) {
            v.alphaValue = 1e-100
          } else {
            v.isHidden = true
          }
        }
        self.animationState = .hidden
      }
    }
  }

  private func showUI() {
    if player.disableUI { return }
    animationState = .willShow
    fadeableViews.forEach { (v) in
      v.isHidden = false
    }
    // The OSC was not updated while it was hidden to avoid wasting energy. Update it now.
    player.syncUITime()
    player.createSyncUITimer()
    standardWindowButtons.forEach { $0.isEnabled = true }
    NSAnimationContext.runAnimationGroup({ (context) in
      context.duration = UIAnimationDuration
      fadeableViews.forEach { (v) in
        v.animator().alphaValue = 1
      }
      if !fsState.isFullscreen {
        titleTextField?.animator().alphaValue = 1
      }
    }) {
      // if no interrupt then hide animation
      if self.animationState == .willShow {
        self.animationState = .shown
      }
    }
  }

  // MARK: - UI: Show / Hide Timer

  private func updateTimer() {
    destroyTimer()
    createTimer()
  }

  private func destroyTimer() {
    // if timer exist, destroy first
    if hideControlTimer != nil {
      hideControlTimer!.invalidate()
      hideControlTimer = nil
    }
  }

  private func createTimer() {
    // create new timer
    let timeout = Preference.float(for: .controlBarAutoHideTimeout)
    hideControlTimer = Timer.scheduledTimer(timeInterval: TimeInterval(timeout), target: self, selector: #selector(self.hideUIAndCursor), userInfo: nil, repeats: false)
  }

  // MARK: - UI: Title

  @objc
  override func updateTitle() {
    if player.info.isNetworkResource {
      window?.title = player.getMediaTitle()
    } else {
      window?.representedURL = player.info.currentURL
      // Workaround for issue #3543, IINA crashes reporting:
      // NSInvalidArgumentException [NSNextStepFrame _displayName]: unrecognized selector
      // When running on an M1 under Big Sur and using legacy full screen.
      //
      // Changes in Big Sur broke the legacy full screen feature. The MainWindowController method
      // legacyAnimateToFullscreen had to be changed to get this feature working again. Under Big
      // Sur that method now calls "window.styleMask.remove(.titled)". Removing titled from the
      // style mask causes the AppKit method NSWindow.setTitleWithRepresentedFilename to trigger the
      // exception listed above. This appears to be a defect in the Cocoa framework. The window's
      // title can still be set directly without triggering the exception. The problem seems to be
      // isolated to the setTitleWithRepresentedFilename method, possibly only when running on an
      // Apple Silicon based Mac. Based on the Apple documentation setTitleWithRepresentedFilename
      // appears to be a convenience method. As a workaround for the issue directly set the window
      // title.
      //
      // This problem has been reported to Apple as:
      // "setTitleWithRepresentedFilename throws NSInvalidArgumentException: NSNextStepFrame _displayName"
      // Feedback number FB9789129
      if Preference.bool(for: .useLegacyFullScreen), #available(macOS 11, *) {
        window?.title = player.info.currentURL?.lastPathComponent ?? ""
      } else {
        window?.setTitleWithRepresentedFilename(player.info.currentURL?.path ?? "")
      }
    }
    addDocIconToFadeableViews()
  }

  func updateOnTopIcon() {
    titlebarOnTopButton.isHidden = Preference.bool(for: .alwaysShowOnTopIcon) ? false : !isOntop
    titlebarOnTopButton.state = isOntop ? .on : .off
  }

  // MARK: - UI: OSD

  // Do not call displayOSD directly, call PlayerCore.sendOSD instead.
  func displayOSD(_ message: OSDMessage, autoHide: Bool = true, forcedTimeout: Float? = nil, accessoryView: NSView? = nil, context: Any? = nil) {
    guard player.displayOSD && !isShowingPersistentOSD else { return }

    if hideOSDTimer != nil {
      hideOSDTimer!.invalidate()
      hideOSDTimer = nil
    }
    osdAnimationState = .shown

    let (osdString, osdType) = message.message()

    let osdTextSize = Preference.float(for: .osdTextSize)
    osdLabel.font = NSFont.monospacedDigitSystemFont(ofSize: CGFloat(osdTextSize), weight: .regular)
    osdAccessoryText.font = NSFont.monospacedDigitSystemFont(ofSize: CGFloat(osdTextSize * 0.5).clamped(to: 11...25), weight: .regular)
    osdLabel.stringValue = osdString

    switch osdType {
    case .normal:
      osdStackView.setVisibilityPriority(.notVisible, for: osdAccessoryText)
      osdStackView.setVisibilityPriority(.notVisible, for: osdAccessoryProgress)
    case .withProgress(let value):
      osdStackView.setVisibilityPriority(.notVisible, for: osdAccessoryText)
      osdStackView.setVisibilityPriority(.mustHold, for: osdAccessoryProgress)
      osdAccessoryProgress.doubleValue = value
    case .withText(let text):
      // data for mustache redering
      let osdData: [String: String] = [
        "duration": player.info.videoDuration?.stringRepresentation ?? Constants.String.videoTimePlaceholder,
        "position": player.info.videoPosition?.stringRepresentation ?? Constants.String.videoTimePlaceholder,
        "currChapter": (player.mpv.getInt(MPVProperty.chapter) + 1).description,
        "chapterCount": player.info.chapters.count.description
      ]

      osdStackView.setVisibilityPriority(.mustHold, for: osdAccessoryText)
      osdStackView.setVisibilityPriority(.notVisible, for: osdAccessoryProgress)
      osdAccessoryText.stringValue = try! (try! Template(string: text)).render(osdData)
    }

    osdVisualEffectView.alphaValue = 1
    osdVisualEffectView.isHidden = false
    osdVisualEffectView.layoutSubtreeIfNeeded()

    osdStackView.views(in: .bottom).forEach {
      osdStackView.removeView($0)
    }
    if let accessoryView = accessoryView {
      isShowingPersistentOSD = true
      if context != nil {
        osdContext = context
      }

      if #available(macOS 10.14, *) {} else {
        accessoryView.appearance = NSAppearance(named: .vibrantDark)
      }
      let heightConstraint = NSLayoutConstraint(item: accessoryView, attribute: .height, relatedBy: .greaterThanOrEqual, toItem: nil, attribute: .notAnAttribute, multiplier: 1, constant: 300)
      heightConstraint.priority = .defaultLow
      heightConstraint.isActive = true

      osdStackView.addView(accessoryView, in: .bottom)
      Utility.quickConstraints(["H:|-0-[v(>=240)]-0-|"], ["v": accessoryView])

      // enlarge window if too small
      let winFrame = window!.frame
      var newFrame = winFrame
      if (winFrame.height < 300) {
        newFrame = winFrame.centeredResize(to: winFrame.size.satisfyMinSizeWithSameAspectRatio(NSSize(width: 500, height: 300)))
      }

      accessoryView.wantsLayer = true
      accessoryView.layer?.opacity = 0

      NSAnimationContext.runAnimationGroup({ context in
        context.duration = 0.3
        context.allowsImplicitAnimation = true
        window!.setFrame(newFrame, display: true)
        osdVisualEffectView.layoutSubtreeIfNeeded()
      }, completionHandler: {
        accessoryView.layer?.opacity = 1
      })
    }

    if autoHide {
      let timeout = forcedTimeout ?? Preference.float(for: .osdAutoHideTimeout)
      hideOSDTimer = Timer.scheduledTimer(timeInterval: TimeInterval(timeout), target: self, selector: #selector(self.hideOSD), userInfo: nil, repeats: false)
    }
  }

  @objc
  func hideOSD() {
    NSAnimationContext.runAnimationGroup({ (context) in
      self.osdAnimationState = .willHide
      context.duration = OSDAnimationDuration
      osdVisualEffectView.animator().alphaValue = 0
    }) {
      if self.osdAnimationState == .willHide {
        self.osdAnimationState = .hidden
        self.osdStackView.views(in: .bottom).forEach { self.osdStackView.removeView($0) }
      }
    }
    isShowingPersistentOSD = false
    osdContext = nil
  }

  func updateAdditionalInfo() {
    additionalInfoLabel.stringValue = DateFormatter.localizedString(from: Date(), dateStyle: .none, timeStyle: .short)
    additionalInfoTitle.stringValue = window?.representedURL?.lastPathComponent ?? window?.title ?? ""
    if let capacity = PowerSource.getList().filter({ $0.type == "InternalBattery" }).first?.currentCapacity {
      additionalInfoBattery.stringValue = "\(capacity)%"
      additionalInfoStackView.setVisibilityPriority(.mustHold, for: additionalInfoBatteryView)
    } else {
      additionalInfoStackView.setVisibilityPriority(.notVisible, for: additionalInfoBatteryView)
    }
  }

  // MARK: - UI: Side bar

  private func showSideBar(viewController: SidebarViewController, type: SideBarViewType) {
    guard !isInInteractiveMode else { return }

    // adjust sidebar width
    guard let view = (viewController as? NSViewController)?.view else {
        Logger.fatal("viewController is not a NSViewController")
    }
    sidebarAnimationState = .willShow
    let width = type.width()
    sideBarWidthConstraint.constant = width
    sideBarRightConstraint.constant = -width
    sideBarView.isHidden = false
    // add view and constraints
    sideBarView.addSubview(view)
    let constraintsH = NSLayoutConstraint.constraints(withVisualFormat: "H:|[v]|", options: [], metrics: nil, views: ["v": view])
    let constraintsV = NSLayoutConstraint.constraints(withVisualFormat: "V:|[v]|", options: [], metrics: nil, views: ["v": view])
    NSLayoutConstraint.activate(constraintsH)
    NSLayoutConstraint.activate(constraintsV)
    var viewController = viewController
    viewController.downShift = titleBarView.frame.height
    // show sidebar
    NSAnimationContext.runAnimationGroup({ (context) in
      context.duration = AccessibilityPreferences.adjustedDuration(SideBarAnimationDuration)
      context.timingFunction = CAMediaTimingFunction(name: .easeIn)
      sideBarRightConstraint.animator().constant = 0
    }) {
      self.sidebarAnimationState = .shown
      self.sideBarStatus = type
    }
  }

  func hideSideBar(animate: Bool = true, after: @escaping () -> Void = { }) {
    sidebarAnimationState = .willHide
    let currWidth = sideBarWidthConstraint.constant
    NSAnimationContext.runAnimationGroup({ (context) in
      context.duration = animate ? AccessibilityPreferences.adjustedDuration(SideBarAnimationDuration) : 0
      context.timingFunction = CAMediaTimingFunction(name: .easeIn)
      sideBarRightConstraint.animator().constant = -currWidth
    }) {
      if self.sidebarAnimationState == .willHide {
        self.sideBarStatus = .hidden
        self.sideBarView.subviews.removeAll()
        self.sideBarView.isHidden = true
        self.sidebarAnimationState = .hidden
        after()
      }
    }
  }

  private func setConstraintsForVideoView(_ constraints: [NSLayoutConstraint.Attribute: CGFloat]) {
    for (attr, value) in constraints {
      videoViewConstraints[attr]?.constant = value
    }
  }

  // MARK: - UI: "Fadeable" views

  private func removeStandardButtonsFromFadeableViews() {
    fadeableViews = fadeableViews.filter { view in
      !standardWindowButtons.contains {
        $0 == view
      }
    }
    for view in standardWindowButtons {
      view.alphaValue = 1
      view.isHidden = false
    }
  }

  private func removeTitlebarViewFromFadeableViews() {
    if let index = (self.fadeableViews.firstIndex { $0 === titleBarView }) {
      self.fadeableViews.remove(at: index)
    }
  }

  private func addBackStandardButtonsToFadeableViews() {
    fadeableViews.append(contentsOf: standardWindowButtons as [NSView])
  }

  private func addBackTitlebarViewToFadeableViews() {
    fadeableViews.append(titleBarView)
  }

  // Sometimes the doc icon may not be available, eg. when opened an online video.
  // We should try to add it every time when window title changed.
  private func addDocIconToFadeableViews() {
    if let docIcon = window?.standardWindowButton(.documentIconButton), !fadeableViews.contains(docIcon) {
      fadeableViews.append(docIcon)
    }
  }

  // MARK: - UI: Interactive mode

  func enterInteractiveMode(_ mode: InteractiveMode, selectWholeVideoByDefault: Bool = false) {
    // prerequisites
    guard let window = window else { return }

    if #available(macOS 10.14, *) {
      window.backgroundColor = .windowBackgroundColor
    } else {
      window.backgroundColor = NSColor(calibratedWhite: 0.1, alpha: 1)
    }

    let (ow, oh) = player.originalVideoSize
    guard ow != 0 && oh != 0 else {
      Utility.showAlert("no_video_track")
      return
    }

    isPausedPriorToInteractiveMode = player.info.isPaused
    player.pause()
    isInInteractiveMode = true
    hideUI()

    if fsState.isFullscreen {
      let aspect: NSSize
      if window.aspectRatio == .zero {
        let dsize = player.videoSizeForDisplay
        aspect = NSSize(width: dsize.0, height: dsize.1)
      } else {
        aspect = window.aspectRatio
      }
      let frame = aspect.shrink(toSize: window.frame.size).centeredRect(in: window.frame)
      setConstraintsForVideoView([
        .left: frame.minX,
        .right: window.frame.width - frame.maxX,  // `frame.x` should also work
        .bottom: -frame.minY,
        .top: window.frame.height - frame.maxY  // `frame.y` should also work
      ])
      videoView.needsLayout = true
      videoView.layoutSubtreeIfNeeded()
      // force rerender a frame
      videoView.videoLayer.draw(forced: true)
    }

    let controlView = mode.viewController()
    controlView.mainWindow = self
    bottomView.isHidden = false
    bottomView.addSubview(controlView.view)
    Utility.quickConstraints(["H:|[v]|", "V:|[v]|"], ["v": controlView.view])

    let origVideoSize = NSSize(width: ow, height: oh)
    // the max region that the video view can occupy
    let newVideoViewBounds = NSRect(x: 20, y: 20 + 60, width: window.frame.width - 40, height: window.frame.height - 104)
    let newVideoViewSize = origVideoSize.shrink(toSize: newVideoViewBounds.size)
    let newVideoViewFrame = newVideoViewBounds.centeredResize(to: newVideoViewSize)

    let newConstants: [NSLayoutConstraint.Attribute: CGFloat] = [
      .left: newVideoViewFrame.minX,
      .right: newVideoViewFrame.maxX - window.frame.width,
      .bottom: -newVideoViewFrame.minY,
      .top: window.frame.height - newVideoViewFrame.maxY
    ]

    let selectedRect: NSRect = selectWholeVideoByDefault ? NSRect(origin: .zero, size: origVideoSize) : .zero

    // add crop setting view
    window.contentView!.addSubview(controlView.cropBoxView)
    controlView.cropBoxView.selectedRect = selectedRect
    controlView.cropBoxView.actualSize = origVideoSize
    controlView.cropBoxView.resized(with: newVideoViewFrame)
    controlView.cropBoxView.isHidden = true
    Utility.quickConstraints(["H:|[v]|", "V:|[v]|"], ["v": controlView.cropBoxView])

    self.cropSettingsView = controlView

    // show crop settings view
    NSAnimationContext.runAnimationGroup({ (context) in
      context.duration = CropAnimationDuration
      context.timingFunction = CAMediaTimingFunction(name: .easeIn)
      bottomBarBottomConstraint.animator().constant = 0
      ([.top, .bottom, .left, .right] as [NSLayoutConstraint.Attribute]).forEach { attr in
        videoViewConstraints[attr]!.animator().constant = newConstants[attr]!
      }
    }) {
      self.cropSettingsView?.cropBoxView.isHidden = false
      self.videoView.layer?.shadowColor = .black
      self.videoView.layer?.shadowOpacity = 1
      self.videoView.layer?.shadowOffset = .zero
      self.videoView.layer?.shadowRadius = 3
    }
  }

  func exitInteractiveMode(immediately: Bool = false, then: @escaping () -> Void = {}) {
    window?.backgroundColor = .black

    if !isPausedPriorToInteractiveMode {
      player.resume()
    }
    isInInteractiveMode = false
    cropSettingsView?.cropBoxView.isHidden = true

    // if exit without animation
    if immediately {
      bottomBarBottomConstraint.constant = -InteractiveModeBottomViewHeight
      ([.top, .bottom, .left, .right] as [NSLayoutConstraint.Attribute]).forEach { attr in
        videoViewConstraints[attr]!.constant = 0
      }
      self.cropSettingsView?.cropBoxView.removeFromSuperview()
      self.sideBarStatus = .hidden
      self.bottomView.subviews.removeAll()
      self.bottomView.isHidden = true
      return
    }

    // if with animation
    NSAnimationContext.runAnimationGroup({ (context) in
      context.duration = CropAnimationDuration
      context.timingFunction = CAMediaTimingFunction(name: .easeIn)
      bottomBarBottomConstraint.animator().constant = -InteractiveModeBottomViewHeight
      ([.top, .bottom, .left, .right] as [NSLayoutConstraint.Attribute]).forEach { attr in
        videoViewConstraints[attr]!.animator().constant = 0
      }
    }) {
      self.cropSettingsView?.cropBoxView.removeFromSuperview()
      self.sideBarStatus = .hidden
      self.bottomView.subviews.removeAll()
      self.bottomView.isHidden = true
      self.showUI()
      then()
    }
  }

  /// Determine if the thumbnail preview can be shown above the progress bar in the on screen controller..
  ///
  /// Normally the OSC's thumbnail preview is shown above the time preview. This is the preferred location. However the
  /// thumbnail preview extends beyond the frame of the OSC. If the OSC is near the top of the window this could result
  /// in the thumbnail extending outside of the window resulting in clipping. This method checks if there is room for the
  /// thumbnail to fully fit in the window. Otherwise the thumbnail must be displayed below the OSC's progress bar.
  /// - Parameters:
  ///   - timnePreviewYPos: The y-coordinate of the time preview `TextField`.
  ///   - thumbnailHeight: The height of the thumbnail.
  /// - Returns: `true` if the thumbnail can be shown above the slider, `false` otherwise.
  private func canShowThumbnailAbove(timnePreviewYPos: Double, thumbnailHeight: Double) -> Bool {
    guard oscPosition != .bottom else { return true }
    guard oscPosition != .top else { return false }
    // The layout preference for the on screen controller is set to the default floating layout.
    // Must insure the top of the thumbnail would be below the top of the window.
    let topOfThumbnail = timnePreviewYPos + timePreviewWhenSeek.frame.height + thumbnailHeight
    // Normally the height of the usable area of the window can be obtained from the content
    // layout. But when the legacy full screen preference is enabled the layout height may be
    // larger than the content view if the display contains a camera housing. Use the lower of
    // the two heights.
    let windowContentHeight = min(window!.contentLayoutRect.height, window!.contentView!.frame.height)
    return topOfThumbnail <= windowContentHeight
  }

  /** Display time label when mouse over slider */
  private func updateTimeLabel(_ mouseXPos: CGFloat, originalPos: NSPoint) {
    let timeLabelXPos = round(mouseXPos + playSlider.frame.origin.x - timePreviewWhenSeek.frame.width / 2)
    let timeLabelYPos = playSlider.frame.origin.y + playSlider.frame.height
    timePreviewWhenSeek.frame.origin = NSPoint(x: timeLabelXPos, y: timeLabelYPos)
    let sliderFrame = playSlider.bounds
    let sliderFrameInWindow = playSlider.superview!.convert(playSlider.frame.origin, to: nil)
    var percentage = Double((mouseXPos - 3) / (sliderFrame.width - 6))
    if percentage < 0 {
      percentage = 0
    }

    if let duration = player.info.videoDuration {
      let previewTime = duration * percentage
      timePreviewWhenSeek.stringValue = previewTime.stringRepresentation

      if player.info.thumbnailsReady, let image = player.info.getThumbnail(forSecond: previewTime.second)?.image {
        thumbnailPeekView.imageView.image = image.rotate(rotation)
        thumbnailPeekView.isHidden = false
<<<<<<< HEAD
        let width = 250.0;
        let height = round(width / thumbnailPeekView.imageView.image!.size.aspect)
        let yPos = (oscPosition == .top || (oscPosition == .floating && sliderFrameInWindow.y + 52 + height >= window!.frame.height)) ?
          sliderFrameInWindow.y - height : sliderFrameInWindow.y + 32
        thumbnailPeekView.frame.size = NSSize(width: width, height: height)
=======
        let height = round(120 / thumbnailPeekView.imageView.image!.size.aspect)
        let timePreviewFrameInWindow = timePreviewWhenSeek.superview!.convert(timePreviewWhenSeek.frame.origin, to: nil)
        let showAbove = canShowThumbnailAbove(timnePreviewYPos: timePreviewFrameInWindow.y, thumbnailHeight: height)
        let yPos = showAbove ? timePreviewFrameInWindow.y + timePreviewWhenSeek.frame.height : sliderFrameInWindow.y - height
        thumbnailPeekView.frame.size = NSSize(width: 120, height: height)
>>>>>>> da1e06cf
        thumbnailPeekView.frame.origin = NSPoint(x: round(originalPos.x - thumbnailPeekView.frame.width / 2), y: yPos)
      } else {
        thumbnailPeekView.isHidden = true
      }
    }
  }

  func updateBufferIndicatorView() {
    guard loaded else { return }

    if player.info.isNetworkResource {
      bufferIndicatorView.isHidden = false
      bufferSpin.startAnimation(nil)
      bufferProgressLabel.stringValue = NSLocalizedString("main.opening_stream", comment:"Opening stream…")
      bufferDetailLabel.stringValue = ""
    } else {
      bufferIndicatorView.isHidden = true
    }
  }

  // MARK: - UI: Window size / aspect

  /** Calculate the window frame from a parsed struct of mpv's `geometry` option. */
  func windowFrameFromGeometry(newSize: NSSize? = nil, screen: NSScreen? = nil) -> NSRect? {
    guard let geometry = cachedGeometry ?? player.getGeometry(),
      let screenFrame = (screen ?? window?.screen)?.visibleFrame else { return nil }

    cachedGeometry = geometry
    var winFrame = window!.frame
    if let ns = newSize {
      winFrame.size.width = ns.width
      winFrame.size.height = ns.height
    }
    let winAspect = winFrame.size.aspect
    var widthOrHeightIsSet = false
    // w and h can't take effect at same time
    if let strw = geometry.w, strw != "0" {
      var w: CGFloat
      if strw.hasSuffix("%") {
        w = CGFloat(Double(String(strw.dropLast()))! * 0.01 * Double(screenFrame.width))
      } else {
        w = CGFloat(Int(strw)!)
      }
      w = max(minSize.width, w)
      winFrame.size.width = w
      winFrame.size.height = w / winAspect
      widthOrHeightIsSet = true
    } else if let strh = geometry.h, strh != "0" {
      var h: CGFloat
      if strh.hasSuffix("%") {
        h = CGFloat(Double(String(strh.dropLast()))! * 0.01 * Double(screenFrame.height))
      } else {
        h = CGFloat(Int(strh)!)
      }
      h = max(minSize.height, h)
      winFrame.size.height = h
      winFrame.size.width = h * winAspect
      widthOrHeightIsSet = true
    }
    // x, origin is window center
    if let strx = geometry.x, let xSign = geometry.xSign {
      let x: CGFloat
      if strx.hasSuffix("%") {
        x = CGFloat(Double(String(strx.dropLast()))! * 0.01 * Double(screenFrame.width)) - winFrame.width / 2
      } else {
        x = CGFloat(Int(strx)!)
      }
      winFrame.origin.x = xSign == "+" ? x : screenFrame.width - x
      // if xSign equals "-", need set right border as origin
      if (xSign == "-") {
        winFrame.origin.x -= winFrame.width
      }
    }
    // y
    if let stry = geometry.y, let ySign = geometry.ySign {
      let y: CGFloat
      if stry.hasSuffix("%") {
        y = CGFloat(Double(String(stry.dropLast()))! * 0.01 * Double(screenFrame.height)) - winFrame.height / 2
      } else {
        y = CGFloat(Int(stry)!)
      }
      winFrame.origin.y = ySign == "+" ? y : screenFrame.height - y
      if (ySign == "-") {
        winFrame.origin.y -= winFrame.height
      }
    }
    // if x and y are not specified
    if geometry.x == nil && geometry.y == nil && widthOrHeightIsSet {
      winFrame.origin.x = (screenFrame.width - winFrame.width) / 2
      winFrame.origin.y = (screenFrame.height - winFrame.height) / 2
    }
    // if the screen has offset
    winFrame.origin.x += screenFrame.origin.x
    winFrame.origin.y += screenFrame.origin.y

    return winFrame
  }

  /** Set window size when info available, or video size changed. */
  func adjustFrameByVideoSize() {
    guard let window = window else { return }

    let (width, height) = player.videoSizeForDisplay

    // set aspect ratio
    let originalVideoSize = NSSize(width: width, height: height)
    window.aspectRatio = originalVideoSize
    if #available(macOS 10.12, *) {
      pip.aspectRatio = originalVideoSize
    }

    videoView.videoSize = window.convertToBacking(videoView.frame).size

    var rect: NSRect
    let needResizeWindow: Bool

    let frame = fsState.priorWindowedFrame ?? window.frame

    if player.info.justStartedFile {
      // resize option applies
      let resizeTiming = Preference.enum(for: .resizeWindowTiming) as Preference.ResizeWindowTiming
      switch resizeTiming {
      case .always:
        needResizeWindow = true
      case .onlyWhenOpen:
        needResizeWindow = player.info.justOpenedFile
      case .never:
        needResizeWindow = false
      }
    } else {
      // video size changed during playback
      needResizeWindow = true
    }

    if needResizeWindow {
      let resizeRatio = (Preference.enum(for: .resizeWindowOption) as Preference.ResizeWindowOption).ratio
      // get videoSize on screen
      var videoSize = originalVideoSize
      let screenRect = window.screen?.visibleFrame

      if Preference.bool(for: .usePhysicalResolution) {
        videoSize = window.convertFromBacking(
          NSMakeRect(window.frame.origin.x, window.frame.origin.y, CGFloat(width), CGFloat(height))).size
      }
      if player.info.justStartedFile {
        if resizeRatio < 0 {
          if let screenSize = screenRect?.size {
            videoSize = videoSize.shrink(toSize: screenSize)
          }
        } else {
          videoSize = videoSize.multiply(CGFloat(resizeRatio))
        }
      }
      // check screen size
      if let screenSize = screenRect?.size {
        videoSize = videoSize.satisfyMaxSizeWithSameAspectRatio(screenSize)
      }
      // guard min size
      // must be slightly larger than the min size, or it will crash when the min size is auto saved as window frame size.
      videoSize = videoSize.satisfyMinSizeWithSameAspectRatio(minSize)
      // check if have geometry set (initial window position/size)
      if shouldApplyInitialWindowSize, let wfg = windowFrameFromGeometry(newSize: videoSize) {
        rect = wfg
      } else {
        if player.info.justStartedFile, resizeRatio < 0, let screenRect = screenRect {
          rect = screenRect.centeredResize(to: videoSize)
        } else {
          rect = frame.centeredResize(to: videoSize)
        }
      }

    } else {
      // user is navigating in playlist. remain same window width.
      let newHeight = frame.width / CGFloat(width) * CGFloat(height)
      let newSize = NSSize(width: frame.width, height: newHeight).satisfyMinSizeWithSameAspectRatio(minSize)
      rect = NSRect(origin: frame.origin, size: newSize)
    }

    // maybe not a good position, consider putting these at playback-restart
    player.info.justOpenedFile = false
    player.info.justStartedFile = false
    shouldApplyInitialWindowSize = false

    if fsState.isFullscreen {
      fsState.priorWindowedFrame = rect
    } else {
      if let screenFrame = window.screen?.frame {
        rect = rect.constrain(in: screenFrame)
      }
      if player.disableWindowAnimation {
        window.setFrame(rect, display: true, animate: false)
      } else {
        // animated `setFrame` can be inaccurate!
        window.setFrame(rect, display: true, animate: true)
        window.setFrame(rect, display: true)
      }
      updateWindowParametersForMPV(withFrame: rect)
    }

    // generate thumbnails after video loaded if it's the first time
    if !isVideoLoaded {
      player.generateThumbnails()
      isVideoLoaded = true
    }

    // UI and slider
    updatePlayTime(withDuration: true, andProgressBar: true)
    player.events.emit(.windowSizeAdjusted, data: rect)
  }

  func updateWindowParametersForMPV(withFrame frame: NSRect? = nil) {
    guard let window = self.window else { return }
    if let videoWidth = player.info.videoWidth {
      let windowScale = Double((frame ?? window.frame).width) / Double(videoWidth)
      player.info.cachedWindowScale = windowScale
      player.mpv.setDouble(MPVProperty.windowScale, windowScale)
    }
  }

  func setWindowScale(_ scale: Double) {
    guard let window = window, fsState == .windowed else { return }
    let screenFrame = (window.screen ?? NSScreen.main!).visibleFrame
    let (videoWidth, videoHeight) = player.videoSizeForDisplay
    let newFrame: NSRect
    // calculate 1x size
    let useRetinaSize = Preference.bool(for: .usePhysicalResolution)
    let logicalFrame = NSRect(x: window.frame.origin.x,
                             y: window.frame.origin.y,
                             width: CGFloat(videoWidth),
                             height: CGFloat(videoHeight))
    var finalSize = (useRetinaSize ? window.convertFromBacking(logicalFrame) : logicalFrame).size
    // calculate scaled size
    let scalef = CGFloat(scale)
    finalSize.width *= scalef
    finalSize.height *= scalef
    // set size
    if finalSize.width > screenFrame.size.width || finalSize.height > screenFrame.size.height {
      // if final size is bigger than screen
      newFrame = window.frame.centeredResize(to: window.frame.size.shrink(toSize: screenFrame.size)).constrain(in: screenFrame)
    } else {
      // otherwise, resize the window normally
      newFrame = window.frame.centeredResize(to: finalSize.satisfyMinSizeWithSameAspectRatio(minSize)).constrain(in: screenFrame)
    }
    window.setFrame(newFrame, display: true, animate: true)
  }

  // MARK: - UI: Others

  private func blackOutOtherMonitors() {
    screens = NSScreen.screens.filter { $0 != window?.screen }

    blackWindows = []

    for screen in screens {
      var screenRect = screen.frame
      screenRect.origin = CGPoint(x: 0, y: 0)
      let blackWindow = NSWindow(contentRect: screenRect, styleMask: [], backing: .buffered, defer: false, screen: screen)
      blackWindow.backgroundColor = .black
      blackWindow.level = .iinaBlackScreen

      blackWindows.append(blackWindow)
      blackWindow.makeKeyAndOrderFront(nil)
    }
  }

  private func removeBlackWindow() {
    for window in blackWindows {
      window.orderOut(self)
    }
    blackWindows = []
  }

  override func setWindowFloatingOnTop(_ onTop: Bool, updateOnTopStatus: Bool = true) {
    guard !fsState.isFullscreen else { return }
    super.setWindowFloatingOnTop(onTop, updateOnTopStatus: updateOnTopStatus)

    resetCollectionBehavior()
    // don't know why they will be disabled
    standardWindowButtons.forEach { $0.isEnabled = true }
  }

  // MARK: - Sync UI with playback

  override func updatePlayButtonState(_ state: NSControl.StateValue) {
    super.updatePlayButtonState(state)
    if state == .off {
      speedValueIndex = AppData.availableSpeedValues.count / 2
      leftArrowLabel.isHidden = true
      rightArrowLabel.isHidden = true
    }
  }

  func updateNetworkState() {
    let needShowIndicator = player.info.pausedForCache || player.info.isSeeking

    if needShowIndicator {
      let usedStr = FloatingPointByteCountFormatter.string(fromByteCount: player.info.cacheUsed, prefixedBy: .ki)
      let speedStr = FloatingPointByteCountFormatter.string(fromByteCount: player.info.cacheSpeed)
      let bufferingState = player.info.bufferingState
      bufferIndicatorView.isHidden = false
      bufferProgressLabel.stringValue = String(format: NSLocalizedString("main.buffering_indicator", comment:"Buffering... %d%%"), bufferingState)
      bufferDetailLabel.stringValue = "\(usedStr)B (\(speedStr)/s)"
    } else {
      bufferIndicatorView.isHidden = true
    }
  }

  func updateArrowButtonImage() {
    if arrowBtnFunction == .playlist {
      leftArrowButton.image = #imageLiteral(resourceName: "nextl")
      rightArrowButton.image = #imageLiteral(resourceName: "nextr")
    } else {
      leftArrowButton.image = #imageLiteral(resourceName: "speedl")
      rightArrowButton.image = #imageLiteral(resourceName: "speed")
    }
  }

  // MARK: - IBActions

  @IBAction override func playButtonAction(_ sender: NSButton) {
    super.playButtonAction(sender)
    if (player.info.isPaused) {
      // speed is already reset by playerCore
      speedValueIndex = AppData.availableSpeedValues.count / 2
      leftArrowLabel.isHidden = true
      rightArrowLabel.isHidden = true
      // set speed to 0 if is fastforwarding
      if isFastforwarding {
        player.setSpeed(1)
        isFastforwarding = false
      }
    }
  }

  @IBAction override func muteButtonAction(_ sender: NSButton) {
    super.muteButtonAction(sender)
    player.sendOSD(player.info.isMuted ? .mute : .unMute)
  }

  @IBAction func leftButtonAction(_ sender: NSButton) {
    if arrowBtnFunction == .speed {
      let speeds = AppData.availableSpeedValues.count
      // If fast forwarding change speed to 1x
      if speedValueIndex > speeds / 2 {
        speedValueIndex = speeds / 2
      }

      if sender.intValue == 0 { // Released
        if maxPressure == 1 &&
          (speedValueIndex < speeds / 2 - 1 ||
          Date().timeIntervalSince(lastClick) < minimumPressDuration) { // Single click ended, 2x speed
          speedValueIndex = oldIndex - 1
        } else { // Force Touch or long press ended
          speedValueIndex = speeds / 2
        }
        maxPressure = 0
      } else {
        if sender.intValue == 1 && maxPressure == 0 { // First press
          oldIndex = speedValueIndex
          speedValueIndex -= 1
          lastClick = Date()
        } else { // Force Touch
          speedValueIndex = max(oldIndex - Int(sender.intValue), 0)
        }
        maxPressure = max(maxPressure, sender.intValue)
      }
      arrowButtonAction(left: true)
    } else {
      // trigger action only when released button
      if sender.intValue == 0 {
        arrowButtonAction(left: true)
      }
    }
  }

  @IBAction func rightButtonAction(_ sender: NSButton) {
    if arrowBtnFunction == .speed {
      let speeds = AppData.availableSpeedValues.count
      // If rewinding change speed to 1x
      if speedValueIndex < speeds / 2 {
        speedValueIndex = speeds / 2
      }

      if sender.intValue == 0 { // Released
        if maxPressure == 1 &&
          (speedValueIndex > speeds / 2 + 1 ||
          Date().timeIntervalSince(lastClick) < minimumPressDuration) { // Single click ended
          speedValueIndex = oldIndex + 1
        } else { // Force Touch or long press ended
          speedValueIndex = speeds / 2
        }
        maxPressure = 0
      } else {
        if sender.intValue == 1 && maxPressure == 0 { // First press
          oldIndex = speedValueIndex
          speedValueIndex += 1
          lastClick = Date()
        } else { // Force Touch
          speedValueIndex = min(oldIndex + Int(sender.intValue), speeds - 1)
        }
        maxPressure = max(maxPressure, sender.intValue)
      }
      arrowButtonAction(left: false)
    } else {
      // trigger action only when released button
      if sender.intValue == 0 {
        arrowButtonAction(left: false)
      }
    }
  }

  /** handle action of both left and right arrow button */
  func arrowButtonAction(left: Bool) {
    switch arrowBtnFunction {
    case .speed:
      isFastforwarding = true
      let speedValue = AppData.availableSpeedValues[speedValueIndex]
      player.setSpeed(speedValue)
      if speedValueIndex == 5 {
        leftArrowLabel.isHidden = true
        rightArrowLabel.isHidden = true
      } else if speedValueIndex < 5 {
        leftArrowLabel.isHidden = false
        rightArrowLabel.isHidden = true
        leftArrowLabel.stringValue = String(format: "%.2fx", speedValue)
      } else if speedValueIndex > 5 {
        leftArrowLabel.isHidden = true
        rightArrowLabel.isHidden = false
        rightArrowLabel.stringValue = String(format: "%.0fx", speedValue)
      }
      // if is paused
      if playButton.state == .off {
        updatePlayButtonState(.on)
        player.resume()
      }

    case .playlist:
      player.mpv.command(left ? .playlistPrev : .playlistNext, checkError: false)

    case .seek:
      player.seek(relativeSecond: left ? -10 : 10, option: .relative)

    }
  }

  @IBAction func ontopButtonnAction(_ sender: NSButton) {
    setWindowFloatingOnTop(!isOntop)
  }

  func showSettingsSidebar(tab: QuickSettingViewController.TabViewType? = nil, force: Bool = false, hideIfAlreadyShown: Bool = true) {
    if !force && sidebarAnimationState == .willShow || sidebarAnimationState == .willHide {
      return  // do not interrput other actions while it is animating
    }
    let view = quickSettingView
    switch sideBarStatus {
    case .hidden:
      if let tab = tab {
        view.pleaseSwitchToTab(tab)
      }
      showSideBar(viewController: view, type: .settings)
    case .playlist:
      if let tab = tab {
        view.pleaseSwitchToTab(tab)
      }
      hideSideBar {
        self.showSideBar(viewController: view, type: .settings)
      }
    case .settings:
      if view.currentTab == tab || tab == nil {
        if hideIfAlreadyShown {
          hideSideBar()
        }
      } else if let tab = tab {
        view.pleaseSwitchToTab(tab)
      }
    }
  }

  func showPlaylistSidebar(tab: PlaylistViewController.TabViewType? = nil, force: Bool = false, hideIfAlreadyShown: Bool = true) {
    if !force && sidebarAnimationState == .willShow || sidebarAnimationState == .willHide {
      return  // do not interrput other actions while it is animating
    }
    let view = playlistView
    switch sideBarStatus {
    case .hidden:
      if let tab = tab {
        view.pleaseSwitchToTab(tab)
      }
      showSideBar(viewController: view, type: .playlist)
    case .settings:
      if let tab = tab {
        view.pleaseSwitchToTab(tab)
      }
      hideSideBar {
        self.showSideBar(viewController: view, type: .playlist)
      }
    case .playlist:
      if view.currentTab == tab || tab == nil {
        if hideIfAlreadyShown {
          hideSideBar()
        }
      } else if let tab = tab {
        view.pleaseSwitchToTab(tab)
      }
    }
  }

  /** When slider changes */
  @IBAction override func playSliderChanges(_ sender: NSSlider) {
    // guard let event = NSApp.currentEvent else { return }
    guard !player.info.fileLoading else { return }
    super.playSliderChanges(sender)

    // seek and update time
    let percentage = 100 * sender.doubleValue / sender.maxValue
    // label
    timePreviewWhenSeek.frame.origin = CGPoint(
      x: round(sender.knobPointPosition() - timePreviewWhenSeek.frame.width / 2),
      y: playSlider.frame.origin.y + playSlider.frame.height)
    timePreviewWhenSeek.stringValue = (player.info.videoDuration! * percentage * 0.01).stringRepresentation
  }

  @objc func toolBarButtonAction(_ sender: NSButton) {
    guard let buttonType = Preference.ToolBarButton(rawValue: sender.tag) else { return }
    switch buttonType {
    case .fullScreen:
      toggleWindowFullScreen()
    case .musicMode:
      player.switchToMiniPlayer()
    case .pip:
      if #available(macOS 10.12, *) {
        if pipStatus == .inPIP {
          exitPIP()
        } else if pipStatus == .notInPIP {
          enterPIP()
        }
      }
    case .playlist:
      showPlaylistSidebar()
    case .settings:
      showSettingsSidebar()
    case .subTrack:
      quickSettingView.showSubChooseMenu(forView: sender, showLoadedSubs: true)
    }
  }

  // MARK: - Utility

  internal override func handleIINACommand(_ cmd: IINACommand) {
    super.handleIINACommand(cmd)
    switch cmd {
    case .togglePIP:
      if #available(macOS 10.12, *) {
        menuTogglePIP(.dummy)
      }
    case .videoPanel:
      menuShowVideoQuickSettings(.dummy)
    case .audioPanel:
      menuShowAudioQuickSettings(.dummy)
    case .subPanel:
      menuShowSubQuickSettings(.dummy)
    case .playlistPanel:
      menuShowPlaylistPanel(.dummy)
    case .chapterPanel:
      menuShowChaptersPanel(.dummy)
    case .toggleMusicMode:
      menuSwitchToMiniPlayer(.dummy)
    case .deleteCurrentFileHard:
      menuActionHandler.menuDeleteCurrentFileHard(.dummy)
    case .biggerWindow:
      let item = NSMenuItem()
      item.tag = 11
      menuChangeWindowSize(item)
    case .smallerWindow:
      let item = NSMenuItem()
      item.tag = 10
      menuChangeWindowSize(item)
    case .fitToScreen:
      let item = NSMenuItem()
      item.tag = 3
      menuChangeWindowSize(item)
    default:
      break
    }
  }

  private func resetCollectionBehavior() {
    guard !fsState.isFullscreen else { return }
    if Preference.bool(for: .useLegacyFullScreen) {
      window?.collectionBehavior = [.managed, .fullScreenAuxiliary]
    } else {
      window?.collectionBehavior = [.managed, .fullScreenPrimary]
    }
  }

}

// MARK: - Picture in Picture

@available(macOS 10.12, *)
extension MainWindowController: PIPViewControllerDelegate {

  func enterPIP() {
    guard pipStatus != .inPIP else { return }
    pipStatus = .inPIP
    showUI()

    pipVideo = NSViewController()
    pipVideo.view = videoView
    pip.playing = player.info.isPlaying
    pip.title = window?.title

    pip.presentAsPicture(inPicture: pipVideo)
    pipOverlayView.isHidden = false

    // If the video is paused, it will end up in a weird state due to the
    // animation. By forcing a redraw it will keep its paused image throughout.
    // (At least) in 10.15, presentAsPictureInPicture: behaves asynchronously.
    // Therefore we should wait until the view is moved to the PIP superview.
    let currentTrackIsAlbumArt = player.info.currentTrack(.video)?.isAlbumart ?? false
    if player.info.isPaused || currentTrackIsAlbumArt {
      // It takes two `layout` before finishing entering PIP (tested on macOS 12, but
      // could be earlier). Force redraw for the first two `layout`s.
      videoView.pendingRedrawsAfterEnteringPIP = 2
    }

    if let window = self.window {
      let windowShouldDoNothing = window.styleMask.contains(.fullScreen) || window.isMiniaturized
      let pipBehavior = windowShouldDoNothing ? .doNothing : Preference.enum(for: .windowBehaviorWhenPip) as Preference.WindowBehaviorWhenPip
      switch pipBehavior {
      case .doNothing:
        break
      case .hide:
        isWindowHidden = true
        window.orderOut(self)
        break
      case .minimize:
        isWindowMiniaturizedDueToPip = true
        window.miniaturize(self)
        break
      }
      if Preference.bool(for: .pauseWhenPip) {
        player.pause()
      }
    }

    player.events.emit(.pipChanged, data: true)
  }

  func exitPIP() {
    guard pipStatus == .inPIP else { return }
    if pipShouldClose(pip) {
      // Prod Swift to pick the dismiss(_ viewController: NSViewController)
      // overload over dismiss(_ sender: Any?). A change in the way implicitly
      // unwrapped optionals are handled in Swift means that the wrong method
      // is chosen in this case. See https://bugs.swift.org/browse/SR-8956.
      pip.dismiss(pipVideo!)
    }
    player.events.emit(.pipChanged, data: false)
  }

  func doneExitingPIP() {
    if isWindowHidden {
      window?.makeKeyAndOrderFront(self)
    }

    pipStatus = .notInPIP

    addVideoViewToWindow()

    // Similarly, we need to run a redraw here as well. We check to make sure we
    // are paused, because this causes a janky animation in either case but as
    // it's not necessary while the video is playing and significantly more
    // noticeable, we only redraw if we are paused.
    let currentTrackIsAlbumArt = player.info.currentTrack(.video)?.isAlbumart ?? false
    if player.info.isPaused || currentTrackIsAlbumArt {
      videoView.videoLayer.draw(forced: true)
    }

    updateTimer()

    isWindowMiniaturizedDueToPip = false
    isWindowHidden = false
  }

  func prepareForPIPClosure(_ pip: PIPViewController) {
    guard pipStatus == .inPIP else { return }
    guard let window = window else { return }
    // This is called right before we're about to close the PIP
    pipStatus = .intermediate

    // Hide the overlay view preemptively, to prevent any issues where it does
    // not hide in time and ends up covering the video view (which will be added
    // to the window under everything else, including the overlay).
    pipOverlayView.isHidden = true

    // Set frame to animate back to
    if fsState.isFullscreen {
      let newVideoSize = videoView.frame.size.shrink(toSize: window.frame.size)
      pip.replacementRect = newVideoSize.centeredRect(in: .init(origin: .zero, size: window.frame.size))
    } else {
      pip.replacementRect = window.contentView?.frame ?? .zero
    }
    pip.replacementWindow = window

    // Bring the window to the front and deminiaturize it
    NSApp.activate(ignoringOtherApps: true)
    window.deminiaturize(pip)
  }

  func pipWillClose(_ pip: PIPViewController) {
    prepareForPIPClosure(pip)
  }

  func pipShouldClose(_ pip: PIPViewController) -> Bool {
    prepareForPIPClosure(pip)
    return true
  }

  func pipDidClose(_ pip: PIPViewController) {
    doneExitingPIP()
  }

  func pipActionPlay(_ pip: PIPViewController) {
    player.resume()
  }

  func pipActionPause(_ pip: PIPViewController) {
    player.pause()
  }

  func pipActionStop(_ pip: PIPViewController) {
    // Stopping PIP pauses playback
    player.pause()
  }
}

protocol SidebarViewController {
  var downShift: CGFloat { get set }
}<|MERGE_RESOLUTION|>--- conflicted
+++ resolved
@@ -2142,19 +2142,12 @@
       if player.info.thumbnailsReady, let image = player.info.getThumbnail(forSecond: previewTime.second)?.image {
         thumbnailPeekView.imageView.image = image.rotate(rotation)
         thumbnailPeekView.isHidden = false
-<<<<<<< HEAD
         let width = 250.0;
         let height = round(width / thumbnailPeekView.imageView.image!.size.aspect)
-        let yPos = (oscPosition == .top || (oscPosition == .floating && sliderFrameInWindow.y + 52 + height >= window!.frame.height)) ?
-          sliderFrameInWindow.y - height : sliderFrameInWindow.y + 32
-        thumbnailPeekView.frame.size = NSSize(width: width, height: height)
-=======
-        let height = round(120 / thumbnailPeekView.imageView.image!.size.aspect)
         let timePreviewFrameInWindow = timePreviewWhenSeek.superview!.convert(timePreviewWhenSeek.frame.origin, to: nil)
         let showAbove = canShowThumbnailAbove(timnePreviewYPos: timePreviewFrameInWindow.y, thumbnailHeight: height)
         let yPos = showAbove ? timePreviewFrameInWindow.y + timePreviewWhenSeek.frame.height : sliderFrameInWindow.y - height
-        thumbnailPeekView.frame.size = NSSize(width: 120, height: height)
->>>>>>> da1e06cf
+        thumbnailPeekView.frame.size = NSSize(width: width, height: height)
         thumbnailPeekView.frame.origin = NSPoint(x: round(originalPos.x - thumbnailPeekView.frame.width / 2), y: yPos)
       } else {
         thumbnailPeekView.isHidden = true
