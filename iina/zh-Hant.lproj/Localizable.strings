<<<<<<< HEAD
/* Cancel */
"general.cancel" = "取消";

/* Off */
"general.off" = "關";

/* OK */
"general.ok" = "好";

/* On */
"general.on" = "開";

/* Password */
"general.password" = "密碼";

/* Username */
"general.username" = "用戶名";

/* Press any key to record. */
"keymapping.message" = "按任意鍵";

/* Buffering... %s%% */
"main.buffering_indicator" = "緩衝中... %s%%";

/* Audio Delay: */
"menu.audio_delay" = "音訊延遲: %.2f秒";

/* Exit Fullscreen */
"menu.exit_fullscreen" = "離開全熒幕";

/* Exit Picture-in-Picture */
"menu.exit_pip" = "離開畫中畫模式";

/* Fullscreen */
"menu.fullscreen" = "進入全熒幕";

/* Pause */
"menu.pause" = "暫停";

/* Enter Picture-in-Picture */
"menu.pip" = "進入畫中畫模式";

/* Resume */
"menu.resume" = "繼續";

/* Subtitle Delay: */
"menu.sub_delay" = "字幕延遲: %.2f秒";

/* Volume: */
"menu.volume" = "音量: %d";

/* AB-Loop: A */
"osd.abloop.a" = "AB循環：A";

/* AB-Loop: B */
"osd.abloop.b" = "AB循環：B";

/* AB-Loop: Cleared */
"osd.abloop.clear" = "AB循環：清除";

/* Added %i Files to Playlist */
"osd.add_to_playlist" = "已添加 %i 份文檔到播放列表";

/* Aspect Ratio: %@ */
"osd.aspect" = "長寬比：%@";

/* Audio Delay: %fs Earlier */
"osd.audio_delay.earlier" = "音訊延遲：提前 %.2f 秒";

/* Audio Delay: %fs Later */
"osd.audio_delay.later" = "音訊延遲：延後 %.2f 秒";

/* Audio Delay: No Delay */
"osd.audio_delay.nodelay" = "音訊延遲：無";

/* Canceled */
"osd.canceled" = "已取消";

/* Cannot login */
"osd.cannot_login" = "無法登入";

/* Chapter: %@ */
"osd.chapter" = "章節：%@";

/* Cleared Playlist */
"osd.clear_playlist" = "清空播放列表";

/* Crop: %@ */
"osd.crop" = "裁切：%@";

/* Deinterlace: %@ */
"osd.deinterlace" = "反交錯：%@";

/* Error reading file */
"osd.file_error" = "檔案錯誤";

/* Finding online subtitles... */
"osd.find_online_sub" = "查找網絡字幕...";

/* Mute */
"osd.mute" = "靜音";
=======
/*
 String_ui.strings
 iina
 
 Created by lhc on 3/1/2017.
 Copyright © 2017 lhc. All rights reserved.
 */

// Common
"general.on" = "開";
"general.off" = "關";
"general.login" = "登入";
"general.logout" = "登出";
"general.ok" = "好";
"general.cancel" = "取消";
"general.username" = "用戶名";
"general.password" = "密鑰";

// PlaylistViewController.swift
"playlist.playlist_cap" = "播放列表";
"playlist.chapter_cap" = "章節";

// MainWindowController.swift
"main.buffering_indicator" = "緩衝中... %d%%";
>>>>>>> 20bfe93e

// QuickSettingViewController.swift
"quicksetting.item_default" = "默認";
"quicksetting.item_none" = "空";

// OSDMessage.swift
"osd.pause" = "暫停";
"osd.resume" = "繼續";
"osd.volume" = "音量: %i";
"osd.speed" = "速度: %.2fx";
"osd.aspect" = "長寬比: %@";
"osd.crop" = "裁切: %@";
"osd.rotate" = "轉過: %i°";
"osd.deinterlace" = "抗交錯: %@";
"osd.audio_delay.nodelay" = "音訊延遲: 無";
"osd.audio_delay.later" = "音訊延遲: 向後%.2f秒";
"osd.audio_delay.earlier" = "音訊延遲: 向前%.2f秒";
"osd.sub_delay.nodelay" = "字幕延遲: 無";
"osd.sub_delay.later" = "字幕延遲: 向後%.2f秒";
"osd.sub_delay.earlier" = "字幕延遲: 向前%.2f秒";
"osd.subtitle_pos" = "字幕位置: %.1f";
"osd.mute" = "靜音";
"osd.unmute" = "聲音開啟";
"osd.screenshot" = "熒幕已截取";
"osd.abloop.a" = "AB循環: A";
"osd.abloop.b" = "AB循環: B";
"osd.abloop.clear" = "AB循環: 復原";
"osd.stop" = "停止";
"osd.chapter" = "章節: %@";
"osd.subtitle_scale" = "字幕大小: %.2f倍";
"osd.add_to_playlist" = "已將 %i 加入播放列表";
"osd.clear_playlist" = "已清空播放列表";
"osd.video_eq.contrast" = "對比度: %i";
"osd.video_eq.gamma" = "伽瑪: %i";
"osd.video_eq.hue" = "色調: %i";
"osd.video_eq.saturation" = "飽和度: %i";
"osd.video_eq.brightness" = "明度: %i";
"osd.find_online_sub" = "正在搜尋在線字幕...";
"osd.sub_not_found" = "找不到字幕";
"osd.sub_found" = "已找到%d個字幕，下載中...";
"osd.sub_downloaded" = "已下載字幕";
"osd.sub_saved" = "已儲存字幕";
"osd.network_error" = "網路異常";
"osd.file_error" = "無法讀取檔案";
"osd.cannot_login" = "登入失敗";
"osd.canceled" = "已取消";

"update.title_update_found" = "有更新";
"update.title_no_update" = "無更新";
"update.title_error" = "異常";
"update.update_found" = "找到新版本！IINA 仍處於 alpha 階段，建議您更新到最新版本，請前往官網或 Github 下載：";
"update.no_update" = "您所用的已是最新版本。";
"update.check_failed" = "無法檢測更新，您所用版本可能過舊，請前往官網或 Github 手動下載。";
"update.new_version" = "新版本:";
"update.dl_from_website" = "前往官網";
"update.dl_from_github" = "前往 Github";

"preference.title" = "偏好";
"preference.general" = "一般";
"preference.ui" = "UI";
"preference.codec" = "編碼";
"preference.subtitle" = "字幕";
"preference.network" = "網路";
"preference.control" = "控制";
"preference.keybindings" = "快速鍵";
"preference.advanced" = "高級";
"preference.scripts" = "腳本";
"preference.not_logged_in" = "未登入";
"preference.logged_in_as" = "以 %@ 登入";

"menu.volume"= "音量: %d";
"menu.audio_delay" = "音訊延遲: %.2f秒";
"menu.sub_delay" = "字幕延遲: %.2f秒";
"menu.fullscreen" = "進入全熒幕";
"menu.exit_fullscreen" = "退出全熒幕";
"menu.pip" = "進入畫中畫";
"menu.exit_pip" = "退出畫中畫";
"menu.pause" = "暫停";
"menu.resume" = "繼續";

<<<<<<< HEAD
/* Default */
"quicksetting.item_default" = "默認選項";

/* None */
"quicksetting.item_none" = "未選中";

/* <None> */
=======
>>>>>>> 20bfe93e
"track.none" = "<無>";

// Alerts
"alert.title_error" = "異常";
"alert.title_warning" = "當心";
"alert.title_info" = "資訊";

"alert.fatal_error" = "致命異常: %@ \n程序將關閉。";
"alert.mpv_error" = "內部異常%@ (%@) ，當設定%@時";
"alert.sleep" = "無法阻止熒幕進入睡眠";

"alert.unsupported_audio" = "不支持這個加載的音訊檔";
"alert.unsupported_sub" = "不支持這個加載的字幕檔";
"alert.unsupported_url" = "不支持這個 URL";
"alert.wrong_url_format" = "URL 格式有誤";

"alert.error_open" = "打不開該檔案或 URL";
"alert.error_finding_file" = "找不到%@";
"alert.error_loading_script" = "無法加載腳本: %@";
"alert.error_saving_file" = "保存%@時發生異常: %@";
"alert.error_deleting_file" = "刪不掉這個檔案";

"alert.config.new.title" = "新輸入設定";
"alert.config.new.message" = "請爲新設定檔取名";
"alert.config.duplicate.title" = "設定檔重複";
"alert.config.duplicate.message" = "請爲重複的設定檔取名";
"alert.config.empty_name" = "不能爲空";
"alert.config.name_existing" = "名稱已存在";
"alert.config.file_existing.title" = "檔案已存在";
"alert.config.file_existing.message" = "這不該發生。點「好」覆蓋，點「取消」在 Finder 中查看檔案。";
"alert.config.cannot_create" = "無法創建設定檔";
"alert.config.cannot_write" = "無法寫入設定檔";

"alert.filter.incorrect" = "設定濾鏡時出現異常，請核對參數格式";
"alert.add_filter.title" = "新濾鏡";
"alert.add_filter.message" = "請輸入 mpv 的 vf 或 af 指令串";

"alert.keybinding_config.error" = "快速鍵設定檔「%@」無法解析，現將使用 IINA 默認快速鍵代替，請核對該設定檔。";

"alert.extra_option.cannot_read" = "無法識別用戶自訂的 mpv 設定";
"alert.extra_option.empty" = "鍵和值不可爲空！";
"alert.extra_option.error" = "無法設定 --%@=%@（返回值：%d）。請於「偏好設定→高級」中核對您的額外選項設定。";
"alert.extra_option.config_folder" = "設定檔檔案夾「%@\」無效";

"alert.playlist.error_deleting" = "無法刪除%@";

"alert.sub.no_selected" = "請先選定一個已下載的字幕檔";
"alert.sub_lang_not_set" = "在使用 opensubtitles 前請先在「偏好設定」中設定字幕的偏好語言，當前將使用英文（eng）。";
"alert.sub.cannot_save_passwd" = "無法將您這個密鑰「%@」保存到鑰匙串";
"alert.sub.cannot_login" = "登入失敗，請核對您的用戶名、密鑰、網路連接。\n\n%@";

"alert.set_default.title" = "將 IINA 設爲默認 APP";
"alert.set_default.message" = "即將把 IINA 設定爲其所支援的檔案格式的默認 APP";
"alert.set_default.success" = "已成功%d個，失敗%d個";

"alert.add_watch.title" = "添加監視屬性";
"alert.add_watch.message" = "請輸入一個有效的 mpv 屬性";

"alert.jump_to.title" = "跳轉至";
"alert.jump_to.message" = "請輸入跳轉致的位置，例如：20:35";

"alert.opensub.login.title" = "Opensubtitles 登入";
"alert.opensub.login.message" = "請輸入用戶名和密鑰";

"alert.open_url.title" = "打開 URL";
"alert.open_url.message" = "請輸入 URL:";
"alert.choose_media_file.title" = "選擇媒體檔";

"alert.delete_history.title" = "清空播放記錄";
"alert.delete_history.message" = "確認要刪除當前選定記錄嗎？";

"pl_menu.title_multi" = "%d個檔案";
"pl_menu.play_next" = "即將播放";
"pl_menu.remove" = "移除";
"pl_menu.remove_multi" = "批量移除";
"pl_menu.delete" = "刪除";
"pl_menu.delete_multi" = "批量刪除";
"pl_menu.delete_after_play" = "於播放完畢後刪除";
"pl_menu.delete_after_play_multi" = "批量播放，並於播放完畢後刪除";
"pl_menu.reveal_in_finder" = "在 Finder 中打開";
"pl_menu.add_item" = "添加檔案...";
"pl_menu.clear_playlist" = "清空播放列表";

"keymapping.title" = "快速鍵";
"keymapping.message" = "現在按鍵即可設定";

"filter.video_filters" = "視訊濾鏡";
"filter.audio_filters" = "音訊濾鏡";<|MERGE_RESOLUTION|>--- conflicted
+++ resolved
@@ -1,106 +1,3 @@
-<<<<<<< HEAD
-/* Cancel */
-"general.cancel" = "取消";
-
-/* Off */
-"general.off" = "關";
-
-/* OK */
-"general.ok" = "好";
-
-/* On */
-"general.on" = "開";
-
-/* Password */
-"general.password" = "密碼";
-
-/* Username */
-"general.username" = "用戶名";
-
-/* Press any key to record. */
-"keymapping.message" = "按任意鍵";
-
-/* Buffering... %s%% */
-"main.buffering_indicator" = "緩衝中... %s%%";
-
-/* Audio Delay: */
-"menu.audio_delay" = "音訊延遲: %.2f秒";
-
-/* Exit Fullscreen */
-"menu.exit_fullscreen" = "離開全熒幕";
-
-/* Exit Picture-in-Picture */
-"menu.exit_pip" = "離開畫中畫模式";
-
-/* Fullscreen */
-"menu.fullscreen" = "進入全熒幕";
-
-/* Pause */
-"menu.pause" = "暫停";
-
-/* Enter Picture-in-Picture */
-"menu.pip" = "進入畫中畫模式";
-
-/* Resume */
-"menu.resume" = "繼續";
-
-/* Subtitle Delay: */
-"menu.sub_delay" = "字幕延遲: %.2f秒";
-
-/* Volume: */
-"menu.volume" = "音量: %d";
-
-/* AB-Loop: A */
-"osd.abloop.a" = "AB循環：A";
-
-/* AB-Loop: B */
-"osd.abloop.b" = "AB循環：B";
-
-/* AB-Loop: Cleared */
-"osd.abloop.clear" = "AB循環：清除";
-
-/* Added %i Files to Playlist */
-"osd.add_to_playlist" = "已添加 %i 份文檔到播放列表";
-
-/* Aspect Ratio: %@ */
-"osd.aspect" = "長寬比：%@";
-
-/* Audio Delay: %fs Earlier */
-"osd.audio_delay.earlier" = "音訊延遲：提前 %.2f 秒";
-
-/* Audio Delay: %fs Later */
-"osd.audio_delay.later" = "音訊延遲：延後 %.2f 秒";
-
-/* Audio Delay: No Delay */
-"osd.audio_delay.nodelay" = "音訊延遲：無";
-
-/* Canceled */
-"osd.canceled" = "已取消";
-
-/* Cannot login */
-"osd.cannot_login" = "無法登入";
-
-/* Chapter: %@ */
-"osd.chapter" = "章節：%@";
-
-/* Cleared Playlist */
-"osd.clear_playlist" = "清空播放列表";
-
-/* Crop: %@ */
-"osd.crop" = "裁切：%@";
-
-/* Deinterlace: %@ */
-"osd.deinterlace" = "反交錯：%@";
-
-/* Error reading file */
-"osd.file_error" = "檔案錯誤";
-
-/* Finding online subtitles... */
-"osd.find_online_sub" = "查找網絡字幕...";
-
-/* Mute */
-"osd.mute" = "靜音";
-=======
 /*
  String_ui.strings
  iina
@@ -125,7 +22,6 @@
 
 // MainWindowController.swift
 "main.buffering_indicator" = "緩衝中... %d%%";
->>>>>>> 20bfe93e
 
 // QuickSettingViewController.swift
 "quicksetting.item_default" = "默認";
@@ -206,16 +102,6 @@
 "menu.pause" = "暫停";
 "menu.resume" = "繼續";
 
-<<<<<<< HEAD
-/* Default */
-"quicksetting.item_default" = "默認選項";
-
-/* None */
-"quicksetting.item_none" = "未選中";
-
-/* <None> */
-=======
->>>>>>> 20bfe93e
 "track.none" = "<無>";
 
 // Alerts
