--- conflicted
+++ resolved
@@ -36,7 +36,6 @@
   static func fileExists(forName name: String) -> Bool {
     return FileManager.default.fileExists(atPath: urlFor(name).path)
   }
-<<<<<<< HEAD
   
   static func get_cache_file_from_server(video_url: URL) async -> URL? {
     if #available(macOS 12.0, *) {
@@ -56,32 +55,32 @@
         ]
         thumb_components.percentEncodedQuery = thumb_components.percentEncodedQuery?.replacingOccurrences(of: "+", with: "%2B")
         let url = thumb_components.url!
-        Logger.log("Querrying '\(url)' ...", subsystem: subsystem)
+        log("Querrying '\(url)' ...")
         
         let request = URLRequest(url: url)
         do {
           let (downloadedURL, urlResponse) = try await URLSession.shared.download(for: request) as! (URL, HTTPURLResponse)
           if urlResponse.statusCode == 200 {
-            Logger.log("Got HTTP response 200", subsystem: subsystem)
+            log("Got HTTP response 200")
             return downloadedURL
           }
           else {
-            Logger.log("Got HTTP response \(urlResponse.statusCode)", level: .error, subsystem: subsystem)
+            log("Got HTTP response \(urlResponse.statusCode)", level: .error)
             return nil
           }
         }
         catch let error {
-          Logger.log("HTTP client error: "  + error.localizedDescription, level: .error, subsystem: subsystem)
+          log("HTTP client error: "  + error.localizedDescription, level: .error)
           return nil
         }
       }
       else {
-        Logger.log("HTTP host '\(video_components.host ?? "ERROR")' not supported for thumbnails", subsystem: subsystem)
+        log("HTTP host '\(video_components.host ?? "ERROR")' not supported for thumbnails")
         return nil
       }
     }
     else {
-      Logger.log("macOS too old for HTTP requests", level: .warning, subsystem: subsystem)
+      log("macOS too old for HTTP requests", level: .warning)
       return nil
     }
   }
@@ -94,25 +93,6 @@
     
     _ = data.withUnsafeBytes {
       CC_MD5($0.baseAddress, CC_LONG(data.count), md5Buffer)
-=======
-
-  static func fileIsCached(forName name: String, forVideo videoPath: URL?) -> Bool {
-    guard let fileAttr = try? FileManager.default.attributesOfItem(atPath: videoPath!.path) else {
-      log("Cannot get video file attributes", level: .error)
-      return false
-    }
-
-    // file size
-    guard let fileSize = fileAttr[.size] as? FileSize else {
-      log("Cannot get video file size", level: .error)
-      return false
-    }
-
-    // modified date
-    guard let fileModifiedDate = fileAttr[.modificationDate] as? Date else {
-      log("Cannot get video file modification date", level: .error)
-      return false
->>>>>>> 3cde0e11
     }
     
     let output = NSMutableString(capacity: Int(CC_MD5_DIGEST_LENGTH * 2))
@@ -120,7 +100,7 @@
         output.appendFormat("%02x", md5Buffer[i])
     }
     let hash = NSString(format: output) as String
-    Logger.log("File hash = \(hash)", subsystem: subsystem)
+    log("File hash = \(hash)")
     
     return hash
   }
@@ -132,7 +112,6 @@
     return MD5(data: bytes)
   }
 
-<<<<<<< HEAD
   static func MD5_1MB_http(forVideo videoPath: URL) async -> String? {
     let urlSession = URLSession.shared
     var request = URLRequest(url: videoPath)
@@ -147,7 +126,7 @@
       return MD5(data: bytes)
     }
     else {
-      Logger.log("macOS too old for HTTP requests", level: .warning, subsystem: subsystem)
+      log("macOS too old for HTTP requests", level: .warning)
       return nil
     }
   }
@@ -158,13 +137,7 @@
     // Check in the cache
     if self.fileExists(forName: md5) {
       guard (try? FileHandle(forReadingFrom: urlFor(md5))) != nil else {
-        Logger.log("Cannot open cache file.", level: .error, subsystem: subsystem)
-=======
-    // Check metadate in the cache
-    if self.fileExists(forName: name) {
-      guard let file = try? FileHandle(forReadingFrom: urlFor(name)) else {
         log("Cannot open cache file.", level: .error)
->>>>>>> 3cde0e11
         return false
       }
       return true
@@ -174,16 +147,11 @@
 
   /// Write thumbnail cache to file.
   /// This method is expected to be called when the file doesn't exist.
-<<<<<<< HEAD
   static func write(_ thumbnails: [FFThumbnail], forVideo videoPath: URL?) {
-    Logger.log("Writing thumbnail cache...", subsystem: subsystem)
+    log("Writing thumbnail cache...")
     
     let md5 = MD5_1MB(forVideo: videoPath!)
-    //Logger.log("write(): MD5 = \(md5)", subsystem: subsystem)
-=======
-  static func write(_ thumbnails: [FFThumbnail], forName name: String, forVideo videoPath: URL?) {
-    log("Writing thumbnail cache...")
->>>>>>> 3cde0e11
+    //log("write(): MD5 = \(md5)")
 
     let maxCacheSize = Preference.integer(for: .maxThumbnailPreviewCacheSize) * FloatingPointByteCountFormatter.PrefixFactor.mi.rawValue
     if maxCacheSize == 0 {
@@ -249,18 +217,8 @@
     CacheManager.shared.needsRefresh = true
     log("Finished writing thumbnail cache.")
   }
-<<<<<<< HEAD
   
   static func read_cache_file(pathURL: URL) -> [FFThumbnail]? {
-=======
-
-  /// Read thumbnail cache to file.
-  /// This method is expected to be called when the file exists.
-  static func read(forName name: String) -> [FFThumbnail]? {
-    log("Reading thumbnail cache...")
-
-    let pathURL = urlFor(name)
->>>>>>> 3cde0e11
     guard let file = try? FileHandle(forReadingFrom: pathURL) else {
       log("Cannot open file.", level: .error)
       return nil
@@ -309,7 +267,7 @@
   /// Read thumbnail cache to file.
   /// This method is expected to be called when the file exists.
   static func read(forVideo videoPath: URL?) -> [FFThumbnail]? {
-    Logger.log("Reading thumbnail cache...", subsystem: subsystem)
+    log("Reading thumbnail cache...")
     
     let md5 = MD5_1MB(forVideo: videoPath!)
     let pathURL = urlFor(md5)
