--- conflicted
+++ resolved
@@ -86,11 +86,8 @@
   @IBOutlet weak var openURL: NSMenuItem!
   @IBOutlet weak var openURLAlternative: NSMenuItem!
   @IBOutlet weak var savePlaylist: NSMenuItem!
-<<<<<<< HEAD
   @IBOutlet weak var deleteCurrentThumbnails: NSMenuItem!
-=======
   @IBOutlet weak var showCurrentFileInFinder: NSMenuItem!
->>>>>>> 3cde0e11
   @IBOutlet weak var deleteCurrentFile: NSMenuItem!
   @IBOutlet weak var newWindow: NSMenuItem!
   @IBOutlet weak var newWindowSeparator: NSMenuItem!
